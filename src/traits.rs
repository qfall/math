// Copyright © 2023 Marvin Beckmann, Marcel Luca Schmidt
//
// This file is part of qFALL-math.
//
// qFALL-math is free software: you can redistribute it and/or modify it under
// the terms of the Mozilla Public License Version 2.0 as published by the
// Mozilla Foundation. See <https://mozilla.org/en-US/MPL/2.0/>.

//! This module contains basic traits for this library. These include
//! specific traits for matrices and polynomials.

use crate::error::MathError;
use std::fmt::Display;

/// Is implemented by polynomials to evaluate it for a certain input.
pub trait Evaluate<T, U> {
    /// Evaluates the object, e.g. polynomial or a matrix of polynomials,
    /// for a given input value.
    ///
    /// Parameters:
    /// - `value`: The value with which to evaluate the object.
    ///
    /// Returns the evaluation of the object.
    fn evaluate(&self, value: T) -> U;
}

/// Is implemented by polynomials get a coefficient.
pub trait GetCoefficient<T> {
    /// Returns a coefficient of the given object, e.g. a polynomial,
    /// for a given index.
    ///
    /// Parameters:
    /// - `index`: The index of the coefficient
    ///
    /// Returns the coefficient of the polynomial.
    fn get_coeff(&self, index: impl TryInto<i64> + Display + Copy) -> Result<T, MathError>;
}

/// Is implemented by polynomials to set individual coefficients.
pub trait SetCoefficient<T> {
    /// Sets coefficient of the object, e.g. polynomial,
    /// for a given input value and a index.
    ///
    /// Parameters:
    /// - `index` : The coefficient to be set.
    /// - `value`: The value the coefficient is set to.
    fn set_coeff(
        &mut self,
        index: impl TryInto<i64> + Display + Copy,
        value: T,
    ) -> Result<(), MathError>;
}

/// Is implemented by matrices to get the number of rows of the matrix.
pub trait GetNumRows {
    /// Returns the number of rows of a matrix.
    fn get_num_rows(&self) -> i64;
}

/// Is implemented by matrices to get the number of columns of the matrix.
pub trait GetNumColumns {
    /// Returns the number of columns of a matrix.
    fn get_num_columns(&self) -> i64;
}

/// Is implemented by matrices to get entries.
pub trait GetEntry<T> {
    /// Returns the value of a specific matrix entry.
    ///
    /// Parameters:
    /// - `row`: specifies the row in which the entry is located.
    /// - `column`: specifies the column in which the entry is located.
    ///
    /// Returns the value of the matrix at the position of the given
    /// row and column or an error, if the number of rows or columns is
    /// greater than the matrix or negative.
    fn get_entry(
        &self,
        row: impl TryInto<i64> + Display + Copy,
        column: impl TryInto<i64> + Display + Copy,
    ) -> Result<T, MathError>;
}

/// Is implemented by matrices to set entries.
pub trait SetEntry<T> {
    /// Sets the value of a specific matrix entry according to a given value.
    ///
    /// Returns an error, if the number of rows or columns is
    /// greater than the matrix or negative.
    ///
    /// Parameters:
    /// - `row`: specifies the row in which the entry is located.
    /// - `column`: specifies the column in which the entry is located.
    /// - `value`: specifies the value to which the entry is set.
    fn set_entry(
        &mut self,
        row: impl TryInto<i64> + Display + Copy,
        column: impl TryInto<i64> + Display + Copy,
        value: T,
    ) -> Result<(), MathError>;
}

/// Is implemented by matrices to compute the tensor product.
pub trait Tensor {
    /// Computes the tensor product of `self` with `other`
    ///
    /// Parameters:
    /// - `other`: the value with which the tensor product is computed.
    ///
    /// Returns the tensor product
    fn tensor(&self, other: &Self) -> Self;
}

/// Is implemented by matrices to concatenate two matrices.
pub trait Concatenate {
    type Output;

    /// Concatenates `self` with `other` vertically.
    ///
    /// Parameters:
    /// - `other`: the other matrix to concatenate with `self`
    ///
    /// # Errors and Failures
    /// Returns a `MathError` of type
    /// [`MismatchingMatrixDimension`](MathError::MismatchingMatrixDimension)
    /// if the matrices can not be concatenated due to mismatching dimensions
    fn concat_vertical(self, other: Self) -> Result<Self::Output, MathError>;

    /// Concatenates `self` with `other` horizontally.
    ///
    /// Parameters:
    /// - `other`: the other matrix to concatenate with `self`
    ///
    /// # Errors and Failures
    /// Returns a `MathError` of type
    /// [`MismatchingMatrixDimension`](MathError::MismatchingMatrixDimension)
    /// if the matrices can not be concatenated due to mismatching dimensions
    fn concat_horizontal(self, other: Self) -> Result<Self::Output, MathError>;
}

<<<<<<< HEAD
pub trait Distance<T = Self> {
    type Output;

    /// Computes the absolute distance between two values.
    ///
    /// Parameters:
    /// - `other`: specifies the value whose distance is calculated to `self`
    ///
    /// Returns the absolute difference, i.e. distance between the two given values
    /// as a new instance.
    fn distance(&self, other: T) -> Self::Output;
=======
/// Is implemented for [`Z`](crate::integer::Z).
pub trait Lcm<T = Self> {
    type Output;

    /// Outputs the least common multiple (lcm) of the two given values
    /// with `lcm(a, 0) = 0`.
    ///
    /// Paramters:
    /// - `other`: specifies one of the values of which the `lcm` is computed
    ///
    /// Returns the least common multiple of `self` and `other` as a new value.
    fn lcm(&self, other: T) -> Self::Output;
}

/// Is implemented by [`Zq`](crate::integer_mod_q::Zq) powered by [`Z`](crate::integer::Z).
pub trait Pow<T> {
    type Output;

    /// Raises the value of `self` to the power of an `exp`.
    ///
    /// Parameters:
    /// - `exp`: specifies the exponent to which the value is raised
    ///
    /// Returns the value of `self` powered by `exp` as a new `Output` instance.
    fn pow(&self, exp: T) -> Result<Self::Output, MathError>;
}

/// Is implemented by [`Z`](crate::integer::Z) instances to calculate the `gcd`
pub trait Gcd<T = Self> {
    type Output;

    /// Outputs the greatest common divisor (gcd) of the two given values
    /// with `gcd(a,0) = |a|`.
    ///
    /// Paramters:
    /// - `other`: specifies one of the values of which the gcd is computed
    ///
    /// Returns the greatest common divisor of `self` and `other`.
    fn gcd(&self, other: T) -> Self::Output;
}

/// Is implemented by [`Z`](crate::integer::Z) instances to calculate the
/// extended `gcd`
pub trait Xgcd<T = Self> {
    type Output;

    /// Outputs the extended greatest common divisor (xgcd) of the two given values,
    /// i.e. a triple `(gcd(a,b), x, y)`, where `a*x + b*y = gcd(a,b)*`.
    ///
    /// Paramters:
    /// - `other`: specifies one of the values of which the gcd is computed
    ///
    /// Returns a triple `(gcd(a,b), x, y)` containing the greatest common divisor,
    /// `x`, and `y` s.t. `gcd(a,b) = a*x + b*y`.
    fn xgcd(&self, other: T) -> Self::Output;
>>>>>>> f1bd742e
}<|MERGE_RESOLUTION|>--- conflicted
+++ resolved
@@ -138,7 +138,7 @@
     fn concat_horizontal(self, other: Self) -> Result<Self::Output, MathError>;
 }
 
-<<<<<<< HEAD
+/// Is implemented for [`Z`](crate::integer::Z).
 pub trait Distance<T = Self> {
     type Output;
 
@@ -150,7 +150,8 @@
     /// Returns the absolute difference, i.e. distance between the two given values
     /// as a new instance.
     fn distance(&self, other: T) -> Self::Output;
-=======
+}
+
 /// Is implemented for [`Z`](crate::integer::Z).
 pub trait Lcm<T = Self> {
     type Output;
@@ -206,5 +207,4 @@
     /// Returns a triple `(gcd(a,b), x, y)` containing the greatest common divisor,
     /// `x`, and `y` s.t. `gcd(a,b) = a*x + b*y`.
     fn xgcd(&self, other: T) -> Self::Output;
->>>>>>> f1bd742e
 }