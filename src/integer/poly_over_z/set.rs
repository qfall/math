//! Implementations to set coefficients for a [`PolyOverZ`] value from other types.
//! Each reasonable type should be used to set a coefficient.

use super::PolyOverZ;
<<<<<<< HEAD
use crate::{error::MathError, integer::Z, utils::coordinate::evaluate_coordinate};
use flint_sys::{fmpz::fmpz_swap, fmpz_poly::fmpz_poly_set_coeff_fmpz};
=======
use crate::{
    error::MathError, integer::Z, macros::for_others::implement_for_others_set_coeff,
    traits::SetCoefficient, utils::coordinate::evaluate_coordinate,
};
use flint_sys::fmpz_poly::fmpz_poly_set_coeff_fmpz;
>>>>>>> ba9f7f6b
use std::fmt::Display;

impl SetCoefficient<Z> for PolyOverZ {
    // It is limited to i16, because an i32 as a coefficient would simply take far too
    // much memory to be allocated:
    // #number of coefficients * # minimum size of an entry =
    // 2^32*64 = 274.877.906.944 Bits ≈ 34 GB since every entry
    // is saved on their own
    /// Sets the coefficient of a polynomial [`PolyOverZ`].
    /// We advise to use small coefficients, since already 2^32 coefficients take space
    /// of roughly 34 GB. If not careful, be prepared that memory problems can occur, if
    /// the coordinate is very high.
    ///
    /// All entries which are not directly addressed are automatically treated as `0`.
    ///
    /// Parameters:
    /// - `coordinate`: the coordinate of the coefficient to set (has to be positive)
    /// - `value`: the new value the coordinate should have
    ///
    /// # Examples
    /// ```
    /// use math::integer::PolyOverZ;
    /// use math::traits::SetCoefficient;
    /// use std::str::FromStr;
    ///
    /// let mut poly = PolyOverZ::from_str("4  0 1 2 3").unwrap();
    /// let value = 1000;
    ///
    /// assert!(poly.set_coeff(4, value).is_ok());
    /// ```
    ///
    /// ```
    /// use math::integer::PolyOverZ;
    /// use math::integer::Z;
    /// use math::traits::SetCoefficient;
    /// use std::str::FromStr;
    ///
    /// let mut poly = PolyOverZ::from_str("4  0 1 2 3").unwrap();
    /// let value = Z::from(100);
    ///
    /// assert!(poly.set_coeff(4, value).is_ok());
    /// ```
    ///
    /// # Errors and Failures
    /// - Returns a [`MathError`] of type [`OutOfBounds`](MathError::OutOfBounds) if
    /// either the coordinate is negative or it does not fit into an [`i64`].
<<<<<<< HEAD
    pub fn set_coeff(
        &mut self,
        coordinate: impl TryInto<i64> + Display + Copy,
        value: impl Into<Z>,
    ) -> Result<(), MathError> {
        let mut value = value.into();
        let len = self.get_length();
        let coordinate = evaluate_coordinate(coordinate)?;
        // if the coordinate exceeds the length of the polynomial, there are no
        // associated values which would unnecessarily be dropped
        // TODO: still one unnecessary drop of a possibly large value (value)
        if coordinate >= len {
            unsafe {
                fmpz_poly_set_coeff_fmpz(&mut self.poly, coordinate, &value.value);
            };
            Ok(())
        } else {
            // get the pointer to the coefficient we want to set
            let coeff_coordinate =
                unsafe { self.poly.coeffs.offset(coordinate.try_into().unwrap()) };
            // swap the content of the two pointers -> one drop less
            unsafe { fmpz_swap(coeff_coordinate, &mut value.value) };
            Ok(())
        }
=======
    fn set_coeff(
        &mut self,
        coordinate: impl TryInto<i64> + Display + Copy,
        value: Z,
    ) -> Result<(), MathError> {
        self.set_coeff(coordinate, &value)
>>>>>>> ba9f7f6b
    }
}

impl SetCoefficient<&Z> for PolyOverZ {
    /// Sets the coefficient of a polynomial [`PolyOverZ`].
    /// We advise to use small coefficients, since already 2^32 coefficients take space
    /// of roughly 34 GB. If not careful, be prepared that memory problems can occur, if
    /// the coordinate is very high.
    ///
    /// All entries which are not directly addressed are automatically treated as zero.
    ///
    /// Parameters:
    /// - `coordinate`: the coordinate of the coefficient to set (has to be positive)
    /// - `value`: the new value the coordinate should have from a borrowed [`Z`].
    ///
    /// # Example
    /// ```
    /// use math::integer::PolyOverZ;
    /// use math::integer::Z;
    /// use math::traits::SetCoefficient;
    /// use std::str::FromStr;
    ///
    /// let mut poly = PolyOverZ::from_str("4  0 1 2 3").unwrap();
    /// let value = Z::from(1000);
    ///
    /// assert!(poly.set_coeff(4, &value).is_ok());
    /// ```
    ///
    /// # Errors and Failures
    /// - Returns a [`MathError`] of type [`OutOfBounds`](MathError::OutOfBounds) if
    /// either the coordinate is negative or it does not fit into an [`i64`].
<<<<<<< HEAD
    pub fn set_coeff_ref_z(
=======
    fn set_coeff(
>>>>>>> ba9f7f6b
        &mut self,
        coordinate: impl TryInto<i64> + Display + Copy,
        value: &Z,
    ) -> Result<(), MathError> {
        let coordinate = evaluate_coordinate(coordinate)?;

        unsafe {
            fmpz_poly_set_coeff_fmpz(&mut self.poly, coordinate, &value.value);
        };
        Ok(())
    }
}

implement_for_others_set_coeff!(i64, Z, PolyOverZ);
implement_for_others_set_coeff!(i32, Z, PolyOverZ);
implement_for_others_set_coeff!(i16, Z, PolyOverZ);
implement_for_others_set_coeff!(i8, Z, PolyOverZ);
implement_for_others_set_coeff!(u64, Z, PolyOverZ);
implement_for_others_set_coeff!(u32, Z, PolyOverZ);
implement_for_others_set_coeff!(u16, Z, PolyOverZ);
implement_for_others_set_coeff!(u8, Z, PolyOverZ);

#[cfg(test)]
mod test_set_coeff {

    use crate::{
        integer::{PolyOverZ, Z},
        traits::SetCoefficient,
    };
    use std::str::FromStr;

    /// manually set a handful of coefficients
    #[test]
    fn manually_set() {
        let mut poly = PolyOverZ::default();

        poly.set_coeff(0, 5).unwrap();
        poly.set_coeff(2, u64::MAX).unwrap();
        poly.set_coeff(1, i64::MAX).unwrap();
        poly.set_coeff(1, i64::MIN).unwrap();
        poly.set_coeff(0, u64::MAX - 10).unwrap();

        assert_eq!(
            format!("3  {} {} {}", u64::MAX - 10, i64::MIN, u64::MAX),
            poly.to_string()
        )
    }

    /// ensure that the negative coordinates return an error
    #[test]
    fn set_min_negative_coeff() {
        let mut poly = PolyOverZ::from_str("2  1 1").unwrap();

        assert!(poly.set_coeff(i64::MIN, 2).is_err());
        assert!(poly.set_coeff(i32::MIN, 2).is_err());
        assert!(poly.set_coeff(i16::MIN, 2).is_err());
        assert!(poly.set_coeff(i8::MIN, 2).is_err());
    }

    /// ensure that coefficients up to 2^15 -1 work
    #[test]
    fn set_max_coeff() {
        let mut poly = PolyOverZ::from_str("2  1 1").unwrap();

        assert!(poly.set_coeff(i8::MAX, 2).is_ok());
        assert!(poly.set_coeff(i16::MAX, 2).is_ok());
    }

    /// ensure that the max of [`u8`] and [`u16`] works as a coefficient
    #[test]
    fn set_unsigned_coeff() {
        let mut poly = PolyOverZ::from_str("2  1 1").unwrap();

        assert!(poly.set_coeff(u8::MAX, 2).is_ok());
        assert!(poly.set_coeff(u16::MAX, 2).is_ok());
    }

    /// ensure that a general case is working
    #[test]
    fn set_coeff_working() {
        let mut poly = PolyOverZ::from_str("4  0 1 2 3").unwrap();
        let value = 10000;

        poly.set_coeff(0, value).unwrap();
        poly.set_coeff(5, value).unwrap();
        assert_eq!(PolyOverZ::from_str("6  10000 1 2 3 0 10000").unwrap(), poly);
    }

    /// ensure that the correct coefficient is set and all others are set to `0`
    #[test]
    fn set_coeff_rest_zero() {
        let mut poly = PolyOverZ::from_str("0").unwrap();

        poly.set_coeff(4, -10).unwrap();
        assert_eq!(PolyOverZ::from_str("5  0 0 0 0 -10").unwrap(), poly);
    }

    /// ensure that setting with a z works
    #[test]
    fn set_coeff_z() {
        let mut poly = PolyOverZ::from_str("0").unwrap();

        poly.set_coeff(4, Z::from(123)).unwrap();
        assert_eq!(PolyOverZ::from_str("5  0 0 0 0 123").unwrap(), poly);
    }
}<|MERGE_RESOLUTION|>--- conflicted
+++ resolved
@@ -2,16 +2,13 @@
 //! Each reasonable type should be used to set a coefficient.
 
 use super::PolyOverZ;
-<<<<<<< HEAD
 use crate::{error::MathError, integer::Z, utils::coordinate::evaluate_coordinate};
 use flint_sys::{fmpz::fmpz_swap, fmpz_poly::fmpz_poly_set_coeff_fmpz};
-=======
 use crate::{
     error::MathError, integer::Z, macros::for_others::implement_for_others_set_coeff,
     traits::SetCoefficient, utils::coordinate::evaluate_coordinate,
 };
 use flint_sys::fmpz_poly::fmpz_poly_set_coeff_fmpz;
->>>>>>> ba9f7f6b
 use std::fmt::Display;
 
 impl SetCoefficient<Z> for PolyOverZ {
@@ -58,13 +55,11 @@
     /// # Errors and Failures
     /// - Returns a [`MathError`] of type [`OutOfBounds`](MathError::OutOfBounds) if
     /// either the coordinate is negative or it does not fit into an [`i64`].
-<<<<<<< HEAD
-    pub fn set_coeff(
+    fn set_coeff(
         &mut self,
         coordinate: impl TryInto<i64> + Display + Copy,
-        value: impl Into<Z>,
+        value: Z,
     ) -> Result<(), MathError> {
-        let mut value = value.into();
         let len = self.get_length();
         let coordinate = evaluate_coordinate(coordinate)?;
         // if the coordinate exceeds the length of the polynomial, there are no
@@ -83,14 +78,6 @@
             unsafe { fmpz_swap(coeff_coordinate, &mut value.value) };
             Ok(())
         }
-=======
-    fn set_coeff(
-        &mut self,
-        coordinate: impl TryInto<i64> + Display + Copy,
-        value: Z,
-    ) -> Result<(), MathError> {
-        self.set_coeff(coordinate, &value)
->>>>>>> ba9f7f6b
     }
 }
 
@@ -122,11 +109,7 @@
     /// # Errors and Failures
     /// - Returns a [`MathError`] of type [`OutOfBounds`](MathError::OutOfBounds) if
     /// either the coordinate is negative or it does not fit into an [`i64`].
-<<<<<<< HEAD
-    pub fn set_coeff_ref_z(
-=======
     fn set_coeff(
->>>>>>> ba9f7f6b
         &mut self,
         coordinate: impl TryInto<i64> + Display + Copy,
         value: &Z,
