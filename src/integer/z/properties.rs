--- conflicted
+++ resolved
@@ -12,8 +12,6 @@
 use flint_sys::fmpz::{fmpz_abs, fmpz_is_prime};
 
 impl Z {
-<<<<<<< HEAD
-=======
     /// Checks if a [`Z`] is prime.
     ///
     /// Returns true if the value is prime.
@@ -28,30 +26,6 @@
         1 == unsafe { fmpz_is_prime(&self.value) }
     }
 
-    /// Computes the absolute distance between two [`Z`] instances.
-    ///
-    /// Parameters:
-    /// - `other`: specifies one of the [`Z`] values whose distance
-    /// is calculated to `self`
-    ///
-    /// Returns the absolute difference, i.e. distance between the two given [`Z`]
-    /// instances as a new [`Z`] instance.
-    ///
-    /// # Example
-    /// ```
-    /// use qfall_math::integer::Z;
-    ///
-    /// let a = Z::from(-1);
-    /// let b = Z::from(5);
-    ///
-    /// assert_eq!(Z::from(6), a.distance(&b));
-    /// ```
-    pub fn distance(&self, other: &Self) -> Z {
-        let difference = self - other;
-        difference.abs()
-    }
-
->>>>>>> f1bd742e
     /// Returns the given [`Z`] instance with its absolute value.
     ///
     /// # Example
@@ -95,47 +69,6 @@
         assert_eq!(Z::from(i64::MAX), pos.abs());
         assert_eq!(Z::from(i64::MIN) * Z::from(-1), neg.abs());
     }
-<<<<<<< HEAD
-=======
-}
-
-#[cfg(test)]
-mod test_distance {
-    use super::Z;
-
-    /// Checks if distance is correctly output for small [`Z`] values
-    /// and whether distance(a,b) == distance(b,a), distance(a,a) == 0
-    #[test]
-    fn small_values() {
-        let a = Z::ONE;
-        let b = Z::from(-15);
-        let zero = Z::ZERO;
-
-        assert_eq!(Z::ONE, a.distance(&zero));
-        assert_eq!(Z::ONE, zero.distance(&a));
-        assert_eq!(Z::from(16), a.distance(&b));
-        assert_eq!(Z::from(16), b.distance(&a));
-        assert_eq!(Z::from(15), b.distance(&zero));
-        assert_eq!(Z::from(15), zero.distance(&b));
-        assert_eq!(Z::ZERO, b.distance(&b))
-    }
-
-    /// Checks if distance is correctly output for large [`Z`] values
-    /// and whether distance(a,b) == distance(b,a), distance(a,a) == 0
-    #[test]
-    fn large_values() {
-        let a = Z::from(i64::MAX);
-        let b = Z::from(i64::MIN);
-        let zero = Z::ZERO;
-
-        assert_eq!(&a - &b, a.distance(&b));
-        assert_eq!(&a - &b, b.distance(&a));
-        assert_eq!(a, a.distance(&zero));
-        assert_eq!(a, zero.distance(&a));
-        assert_eq!(&a + Z::ONE, b.distance(&zero));
-        assert_eq!(&a + Z::ONE, zero.distance(&b));
-        assert_eq!(Z::ZERO, a.distance(&a));
-    }
 }
 
 #[cfg(test)]
@@ -159,5 +92,4 @@
         assert!(!small.is_prime());
         assert!(!large.is_prime());
     }
->>>>>>> f1bd742e
 }