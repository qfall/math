--- conflicted
+++ resolved
@@ -137,13 +137,9 @@
         }
     }
 
-<<<<<<< HEAD
-    /// Create a [`Z`] integer from an iterable of [`u8`]s, i.e. a vector of bytes.
+    /// Creates a [`Z`] integer from an iterable of [`u8`]s, i.e. a vector of bytes.
     /// This function can only construct positive or zero integers, but not negative ones.
     /// The inverse function to [`Z::from_bytes`] is [`Z::to_bytes`] for positive numbers including `0`.
-=======
-    /// Creates a [`Z`] integer from an iterable of [`u8`]s, i.e. a vector of bytes.
->>>>>>> 01e6aafd
     ///
     /// Parameters:
     /// - `bytes`: specifies an iterable of bytes that should be set in the new [`Z`] instance.
