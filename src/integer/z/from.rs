--- conflicted
+++ resolved
@@ -92,10 +92,6 @@
         out
     }
 
-<<<<<<< HEAD
-    #[allow(dead_code)]
-=======
->>>>>>> b6af6e63
     /// Create a new Integer that can grow arbitrary large.
     ///
     /// Parameters:
@@ -104,7 +100,6 @@
     /// Returns the new integer.
     ///
     /// # Example
-<<<<<<< HEAD
     /// ```compile_fail
     /// use qfall_math::integer::Z;
     /// use flint_sys::fmpz::fmpz;
@@ -119,7 +114,15 @@
             fmpz_set(&mut out.value, value);
         }
         out
-=======
+    }
+    
+    /// Create a new Integer that can grow arbitrary large.
+    ///
+    /// Parameters:
+    /// - `value`: the initial value the integer should have
+    ///
+    /// Returns the new integer.
+    ///
     /// ```
     /// use qfall_math::integer::Z;
     /// use qfall_math::integer_mod_q::Zq;
@@ -131,7 +134,6 @@
     /// ```
     pub fn from_zq(value: Zq) -> Self {
         value.value
->>>>>>> b6af6e63
     }
 }
 
@@ -380,7 +382,6 @@
 }
 
 #[cfg(test)]
-<<<<<<< HEAD
 mod tests_from_fmpz {
     use super::Z;
 
@@ -392,13 +393,15 @@
 
         let _ = Z::from_fmpz(&mod_1.value);
         let _ = Z::from_fmpz(&mod_2.value);
-=======
+    }
+}
+
 mod test_from_zq {
     use super::Z;
     use crate::integer_mod_q::Zq;
 
     /// Ensure that the `from_zq` function is available and works correctly for
-    /// large and small [`Zq`] entries.
+    /// small and large [`Zq`] entries.
     #[test]
     fn large_small_numbers() {
         let zq_1 = Zq::try_from((i64::MAX, u64::MAX)).unwrap();
@@ -408,8 +411,8 @@
         assert_eq!(Z::from(17), Z::from_zq(zq_2));
     }
 
-    /// Ensure that the [`From`] trait is available for large
-    /// [`Zq`] instances
+    /// Ensure that the [`From`] trait is available for small and large
+    /// [`Zq`] instances.
     #[test]
     fn from_trait() {
         let zq_1 = Zq::try_from((i64::MAX, u64::MAX)).unwrap();
@@ -417,6 +420,5 @@
 
         assert_eq!(Z::from(i64::MAX), Z::from(zq_1));
         assert_eq!(Z::from(17), Z::from(zq_2));
->>>>>>> b6af6e63
     }
 }