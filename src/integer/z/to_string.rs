// Copyright © 2023 Marcel Luca Schmidt, Marvin Beckmann
//
// This file is part of qFALL-math.
//
// qFALL-math is free software: you can redistribute it and/or modify it under
// the terms of the Mozilla Public License Version 2.0 as published by the
// Mozilla Foundation. See <https://mozilla.org/en-US/MPL/2.0/>.

//! This module contains all options to convert an integer of type
//! [`Z`] into a [`String`].
//!
//! This includes the [`Display`](std::fmt::Display) trait.

use super::Z;
use crate::{error::MathError, macros::for_others::implement_for_owned};
use core::fmt;
use flint_sys::fmpz::{fmpz_bits, fmpz_get_str, fmpz_tstbit};
use std::{ffi::CStr, ptr::null_mut, string::FromUtf8Error};

impl From<&Z> for String {
    /// Converts a [`Z`] into its [`String`] representation.
    ///
    /// Parameters:
    /// - `value`: specifies the matrix that will be represented as a [`String`]
    ///
    /// Returns a [`String`].
    ///
    /// # Examples
    /// ```
    /// use qfall_math::integer::Z;
    /// use std::str::FromStr;
    /// let matrix = Z::from_str("6").unwrap();
    ///
    /// let string: String = matrix.into();
    /// ```
    fn from(value: &Z) -> Self {
        value.to_string()
    }
}

implement_for_owned!(Z, String, From);

impl fmt::Display for Z {
    /// Allows to convert an integer of type [`Z`] into a [`String`].
    ///
    /// Returns the integer in form of a [`String`]. For integer `1`
    /// the String looks like this `1`.
    ///
    /// # Examples
    /// ```
    /// use qfall_math::integer::Z;
    /// use core::fmt;
    ///
    /// let integer = Z::from(42);
    /// println!("{integer}");
    /// ```
    ///
    /// ```
    /// use qfall_math::integer::Z;
    /// use core::fmt;
    ///
    /// let integer = Z::from(42);
    /// let integer_string = integer.to_string();
    /// ```
    fn fmt(&self, f: &mut fmt::Formatter<'_>) -> fmt::Result {
        write!(f, "{}", self.to_string_b(10).unwrap())
    }
}

impl Z {
    /// Allows to convert an integer of type [`Z`] into a [`String`]
    /// with a configurable base `b` between `2` and `62`.
    ///
<<<<<<< HEAD
    /// Parameters:
    /// - `b`: specifies the any base between `2` and `62` which specifies
    ///     the base of the returned [`String`].
    ///
    /// Returns the integer in form of a [`String`] with regards to the base `b`
    /// and an error if the base is out of bounds.
=======
    /// Returns the integer in form of a [`String`] and an error,
    /// if the base is out of bounds.
>>>>>>> 01e6aafd
    ///
    /// # Examples
    /// ```
    /// use qfall_math::integer::Z;
    /// use core::fmt;
    ///
    /// let integer = Z::from(42);
    /// println!("{integer}");
    /// ```
    ///
    /// ```
    /// use qfall_math::integer::Z;
    /// use core::fmt;
    ///
    /// let integer = Z::from(42);
    /// let integer_string = integer.to_string();
    /// ```
    ///
    /// # Errors and Failures
    /// - Returns a [`MathError`] of type [`OutOfBounds`](MathError::OutOfBounds) if the
    ///     base is not between `2` and `62`.
    pub fn to_string_b(&self, base: i32) -> Result<String, MathError> {
        if !(2..=62).contains(&base) {
            return Err(MathError::OutOfBounds(
                "between 2 and 62".to_owned(),
                base.to_string(),
            ));
        }

        let c_str_ptr = unsafe { fmpz_get_str(null_mut(), base, &self.value) };

        // we expect c_str_ptr to be reference a real value, hence get_str returns an
        // actual value, hence a simple unwrap should be sufficient and we do not have
        // to consider an exception
        //
        // c_string should not be null either, since we call this method on an
        // instantiated object
        let msg = "We expect the pointer to point to a real value and the c_string 
        not to be null. This error occurs if the provided string does not have UTF-8 format.";
        let return_str = unsafe { CStr::from_ptr(c_str_ptr).to_str().expect(msg).to_owned() };

        unsafe { libc::free(c_str_ptr as *mut libc::c_void) };

        Ok(return_str)
    }

    /// Outputs the integer as a [`Vec`] of bytes.
    /// The inverse function to [`Z::to_bytes`] is [`Z::from_bytes`] for positive numbers including `0`.
    ///
    /// WARNING: The bits are returned as they are stored in the memory. For negative numbers,
    /// this means that `-1` is output as `[255]`.
    /// For these values, [`Z::from_bytes`] is not inverse to [`Z::to_bytes`],
    /// as this function can only instantiate positive values.
    ///
    /// Returns a [`Vec<u8>`] of bytes representing the integer as it is stored in memory.
    ///
    /// # Examples
    /// ```
    /// use qfall_math::integer::Z;
    /// let integer = Z::from(257);
    ///
    /// let byte_string = integer.to_bytes();
    ///
    /// assert_eq!(vec![1, 1], byte_string);
    /// ```
    pub fn to_bytes(&self) -> Vec<u8> {
        let num_bits = unsafe { fmpz_bits(&self.value) } as usize;
        let num_bytes = num_bits.div_ceil(8);
        let mut bytes = vec![0u8; num_bytes];

        for (byte, item) in bytes.iter_mut().enumerate() {
            for bit_of_byte in (0..8usize).rev() {
                let bit_index = (byte * u8::BITS as usize + bit_of_byte) as u64;
                let bit_at_index = unsafe { fmpz_tstbit(&self.value, bit_index) };

                *item *= 2;
                if bit_at_index == 1 {
                    *item += 1;
                }
            }
        }

        bytes
    }

    /// Enables conversion to a UTF8-Encoded [`String`] for [`Z`] values.
    /// The inverse to this function is [`Z::from_utf8`] for valid UTF8-Encodings.
    ///
    /// WARNING: Not every byte-sequence forms a valid UTF8-character.
    /// If this is the case, a [`FromUtf8Error`] will be returned.
    ///
    /// Returns the corresponding UTF8-encoded [`String`] or a
    /// [`FromUtf8Error`] if the byte sequence contains an invalid UTF8-character.
    ///
    /// # Errors and Failures
    /// - Returns a [`FromUtf8Error`] if the integer's byte sequence contains
    ///     invalid UTF8-characters.
    ///
    /// # Examples
    /// ```
    /// use qfall_math::integer::Z;
    /// let integer = Z::from(10);
    ///
    /// let text: String = integer.to_utf8().unwrap();
    /// ```
    pub fn to_utf8(&self) -> Result<String, FromUtf8Error> {
        String::from_utf8(self.to_bytes())
    }
}

#[cfg(test)]
mod test_to_string {
    use crate::integer::Z;
    use std::str::FromStr;

    /// Tests whether a large positive integer works in a roundtrip
    #[test]
    fn working_large_positive() {
        let cmp = Z::from(u64::MAX);

        assert_eq!(u64::MAX.to_string(), cmp.to_string());
    }

    /// Tests whether a large negative integer works in a roundtrip
    #[test]
    fn working_large_negative() {
        let cmp = Z::from_str(&format!("-{}", u64::MAX)).unwrap();

        assert_eq!(format!("-{}", u64::MAX), cmp.to_string());
    }

    /// Tests whether a positive integer works in a roundtrip
    #[test]
    fn working_positive() {
        let cmp = Z::from(42);

        assert_eq!("42", cmp.to_string());
    }

    /// Tests whether a negative integer works in a roundtrip
    #[test]
    fn working_negative() {
        let cmp = Z::from(-42);

        assert_eq!("-42", cmp.to_string());
    }

    /// Tests whether an integer that is created using a string, returns a
    /// string that can be used to create a [`Z`]
    #[test]
    fn working_use_result_of_to_string_as_input() {
        let cmp = Z::from(42);

        let cmp_str_2 = cmp.to_string();

        assert!(Z::from_str(&cmp_str_2).is_ok());
    }

    /// Ensures that the `Into<String>` trait works properly
    #[test]
    fn into_works_properly() {
        let cmp = "6";
        let matrix = Z::from_str(cmp).unwrap();

        let string: String = matrix.clone().into();
        let borrowed_string: String = (&matrix).into();

        assert_eq!(cmp, string);
        assert_eq!(cmp, borrowed_string);
    }
}

#[cfg(test)]
mod test_to_string_b {
    use crate::integer::Z;

    /// Ensure that an error is returned, if an invalid base is provided
    #[test]
    fn out_of_bounds() {
        let value = Z::from(42);

        assert!(value.to_string_b(-1).is_err());
        assert!(value.to_string_b(1).is_err());
        assert!(value.to_string_b(63).is_err());
    }

    /// Ensure that binary representation works correctly
    #[test]
    fn binary() {
        let value_1 = Z::from(u64::MAX);
        let cmp_str_1 = "1".repeat(64);

        let value_2 = Z::from(i64::MIN);
        let cmp_str_2 = format!("-1{}", "0".repeat(63));

        assert_eq!(cmp_str_1, value_1.to_string_b(2).unwrap());
        assert_eq!(cmp_str_2, value_2.to_string_b(2).unwrap());
    }
}

#[cfg(test)]
mod test_to_bytes {
    use super::Z;

    /// Ensures that [`Z::to_bytes`] is inverse to [`Z::from_bytes`] for positive values.
    #[test]
    fn inverse_to_from_bytes() {
        let bytes: Vec<u8> = vec![0, 255, 128, 77, 31, 52];

        let integer = Z::from_bytes(&bytes);
        let cmp_bytes = integer.to_bytes();

        assert_eq!(bytes, cmp_bytes);
    }

    /// Ensures that [`Z::ZERO`] results in an empty vector of bytes.
    #[test]
    fn zero() {
        let integer = Z::ZERO;
        let cmp_bytes: Vec<u8> = vec![];

        let bytes = integer.to_bytes();

        assert_eq!(cmp_bytes, bytes);
    }

    /// Ensure that negative values are represented as they are stored in memory.
    #[test]
    fn negative() {
        let integer = Z::MINUS_ONE;
        let cmp_bytes: Vec<u8> = vec![255];

        let bytes = integer.to_bytes();
        let integer = Z::from_bytes(&bytes);

        println!("{}", integer.to_string());
        assert_eq!(cmp_bytes, bytes);
    }
}

#[cfg(test)]
mod test_to_utf8 {
    use super::Z;

    /// Ensures that [`Z::to_utf8`] is inverse to [`Z::from_utf8`] for valid UTF8-Encodings.
    #[test]
    fn inverse_to_from_utf8() {
        let cmp_text = "Some valid string formatted in UTF8!";

        let integer = Z::from_utf8(&cmp_text);
        let text = integer.to_utf8().unwrap();

        assert_eq!(cmp_text, text);
    }

    /// Ensures that [`Z::to_utf8`] outputs an error
    /// if the integer contains an invalid UTF8-Encoding.
    #[test]
    fn invalid_encoding() {
        let invalid_sequence = [128];

        let integer = Z::from_bytes(&invalid_sequence);
        let text = integer.to_utf8();

        assert!(text.is_err());
    }
}<|MERGE_RESOLUTION|>--- conflicted
+++ resolved
@@ -71,17 +71,12 @@
     /// Allows to convert an integer of type [`Z`] into a [`String`]
     /// with a configurable base `b` between `2` and `62`.
     ///
-<<<<<<< HEAD
     /// Parameters:
     /// - `b`: specifies the any base between `2` and `62` which specifies
     ///     the base of the returned [`String`].
     ///
     /// Returns the integer in form of a [`String`] with regards to the base `b`
-    /// and an error if the base is out of bounds.
-=======
-    /// Returns the integer in form of a [`String`] and an error,
-    /// if the base is out of bounds.
->>>>>>> 01e6aafd
+    /// or an error, if the base is out of bounds.
     ///
     /// # Examples
     /// ```
