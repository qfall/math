--- conflicted
+++ resolved
@@ -17,11 +17,8 @@
 mod mul;
 mod ownership;
 mod set;
-<<<<<<< HEAD
 mod transpose;
-=======
 mod to_string;
->>>>>>> 90111492
 
 /// [`MatZ`] is a matrix with entries of type [`Z`](crate::integer::Z).
 ///
