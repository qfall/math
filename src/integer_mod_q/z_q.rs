<<<<<<< HEAD
//! `Zq` is a type for integers of arbitrary length modulo `q` with `q` fitting in a single machine word (usualy 64 bit).
//! This implementation uses the [Flint](https://flintlib.org/) library.
=======
//! `Zq` is a type for arbritrary integers modulo `q` with `q` fitting in a single machine word.
//! This implementation uses the [FLINT](https://flintlib.org/) library.
>>>>>>> edce579c

use flint_sys::fmpz::fmpz;
use flint_sys::fmpz_mod::fmpz_mod_ctx;

#[derive(Debug)]
pub struct Zq {
    pub(crate) value: fmpz,
    pub(crate) ctx: fmpz_mod_ctx,
}<|MERGE_RESOLUTION|>--- conflicted
+++ resolved
@@ -1,10 +1,5 @@
-<<<<<<< HEAD
 //! `Zq` is a type for integers of arbitrary length modulo `q` with `q` fitting in a single machine word (usualy 64 bit).
-//! This implementation uses the [Flint](https://flintlib.org/) library.
-=======
-//! `Zq` is a type for arbritrary integers modulo `q` with `q` fitting in a single machine word.
 //! This implementation uses the [FLINT](https://flintlib.org/) library.
->>>>>>> edce579c
 
 use flint_sys::fmpz::fmpz;
 use flint_sys::fmpz_mod::fmpz_mod_ctx;
