// Copyright © 2023 Marcel Luca Schmidt
//
// This file is part of qFALL-math.
//
// qFALL-math is free software: you can redistribute it and/or modify it under
// the terms of the Mozilla Public License Version 2.0 as published by the
// Mozilla Foundation. See <https://mozilla.org/en-US/MPL/2.0/>.

//! Implementations to get information about a [`MatPolynomialRingZq`] matrix.

use super::MatPolynomialRingZq;
use crate::{
    error::MathError,
    integer::{MatPolyOverZ, PolyOverZ},
    integer_mod_q::{ModulusPolynomialRingZq, PolynomialRingZq},
    traits::{GetEntry, GetNumColumns, GetNumRows},
    utils::index::evaluate_index,
};
use flint_sys::{fmpz_poly::fmpz_poly_struct, fmpz_poly_mat::fmpz_poly_mat_entry};
use std::fmt::Display;

impl MatPolynomialRingZq {
    /// Returns the modulus of the matrix as a [`ModulusPolynomialRingZq`].
    ///
    /// # Examples
    /// ```
    /// use qfall_math::integer_mod_q::{MatPolynomialRingZq, ModulusPolynomialRingZq};
    /// use qfall_math::integer::MatPolyOverZ;
    /// use std::str::FromStr;
    ///
    /// let modulus = ModulusPolynomialRingZq::from_str("4  1 0 0 1 mod 17").unwrap();
    /// let poly_mat = MatPolyOverZ::from_str("[[4  -1 0 1 1, 1  42],[0, 2  1 2]]").unwrap();
    /// let poly_ring_mat = MatPolynomialRingZq::from((&poly_mat, &modulus));
    ///
    /// let modulus = poly_ring_mat.get_mod();
    /// ```
    pub fn get_mod(&self) -> ModulusPolynomialRingZq {
        self.modulus.clone()
    }
}

impl MatPolynomialRingZq {
    /// Returns the [`MatPolyOverZ`] value of the [`MatPolynomialRingZq`] element.
    ///
    /// The representation of each coefficient is returned.
    /// It is in the range `[0,q[` (`0` inclusive, `q` exclusive).
    /// Each entry is reduced as much as possible.
    ///
    /// # Examples
    /// ```
    /// use qfall_math::integer_mod_q::{MatPolynomialRingZq, ModulusPolynomialRingZq};
    /// use qfall_math::integer::MatPolyOverZ;
    /// use std::str::FromStr;
    ///
    /// let modulus = ModulusPolynomialRingZq::from_str("4  1 0 0 1 mod 17").unwrap();
    /// let poly_mat = MatPolyOverZ::from_str("[[4  -1 0 1 1, 1  42],[0, 2  1 2]]").unwrap();
    /// let poly_ring_mat = MatPolynomialRingZq::from((&poly_mat, &modulus));
    ///
    /// let matrix = poly_ring_mat.get_mat();
    ///
    /// let cmp_poly_mat = MatPolyOverZ::from_str("[[3  15 0 1, 1  8],[0, 2  1 2]]").unwrap();
    /// assert_eq!(cmp_poly_mat, matrix)
    /// ```
    pub fn get_mat(&self) -> MatPolyOverZ {
        self.matrix.clone()
    }
}

impl GetNumRows for MatPolynomialRingZq {
    /// Returns the number of rows of the matrix as an [`i64`].
    ///
    /// # Examples
    /// ```
    /// use qfall_math::integer_mod_q::{MatPolynomialRingZq, ModulusPolynomialRingZq};
    /// use qfall_math::integer::MatPolyOverZ;
    /// use qfall_math::traits::*;
    /// use std::str::FromStr;
    ///
    /// let modulus = ModulusPolynomialRingZq::from_str("4  1 0 0 1 mod 17").unwrap();
    /// let poly_mat = MatPolyOverZ::from_str("[[4  -1 0 1 1, 1  42],[0, 2  1 2]]").unwrap();
    /// let poly_ring_mat = MatPolynomialRingZq::from((&poly_mat, &modulus));
    ///
    /// let rows = poly_ring_mat.get_num_rows();
    /// ```
    fn get_num_rows(&self) -> i64 {
        self.matrix.get_num_rows()
    }
}

impl GetNumColumns for MatPolynomialRingZq {
    /// Returns the number of columns of the matrix as an [`i64`].
    ///
    /// # Examples
    /// ```
    /// use qfall_math::integer_mod_q::{MatPolynomialRingZq, ModulusPolynomialRingZq};
    /// use qfall_math::integer::MatPolyOverZ;
    /// use qfall_math::traits::*;
    /// use std::str::FromStr;
    ///
    /// let modulus = ModulusPolynomialRingZq::from_str("4  1 0 0 1 mod 17").unwrap();
    /// let poly_mat = MatPolyOverZ::from_str("[[4  -1 0 1 1, 1  42],[0, 2  1 2]]").unwrap();
    /// let poly_ring_mat = MatPolynomialRingZq::from((&poly_mat, &modulus));
    ///
    /// let rows = poly_ring_mat.get_num_columns();
    /// ```
    fn get_num_columns(&self) -> i64 {
        self.matrix.get_num_columns()
    }
}

impl GetEntry<PolyOverZ> for MatPolynomialRingZq {
    /// Outputs the [`PolyOverZ`] value of a specific matrix entry.
    ///
    /// Parameters:
    /// - `row`: specifies the row in which the entry is located
    /// - `column`: specifies the column in which the entry is located
    ///
    /// Returns the [`PolyOverZ`] value of the matrix at the position of the given
    /// row and column or an error, if the number of rows or columns is
    /// greater than the matrix or negative.
    ///
    /// # Examples
    /// ```
    /// use qfall_math::integer_mod_q::{MatPolynomialRingZq, ModulusPolynomialRingZq};
    /// use qfall_math::integer::{MatPolyOverZ, PolyOverZ};
    /// use qfall_math::traits::*;
    /// use std::str::FromStr;
    ///
    /// let modulus = ModulusPolynomialRingZq::from_str("4  1 0 0 1 mod 17").unwrap();
    /// let poly_mat = MatPolyOverZ::from_str("[[4  -1 0 1 1, 1  42],[0, 2  1 2]]").unwrap();
    /// let poly_ring_mat = MatPolynomialRingZq::from((&poly_mat, &modulus));
    ///
    /// let entry: PolyOverZ = poly_ring_mat.get_entry(1, 0).unwrap();
    /// ```
    ///
    /// # Errors and Failures
    /// - Returns a [`MathError`] of type [`OutOfBounds`](MathError::OutOfBounds)
    /// if the number of rows or columns is greater than the matrix or negative.
    fn get_entry(
        &self,
        row: impl TryInto<i64> + Display,
        column: impl TryInto<i64> + Display,
    ) -> Result<PolyOverZ, MathError> {
        self.matrix.get_entry(row, column)
    }
}

impl GetEntry<PolynomialRingZq> for MatPolynomialRingZq {
    /// Outputs the [`PolynomialRingZq`] value of a specific matrix entry.
    ///
    /// Parameters:
    /// - `row`: specifies the row in which the entry is located
    /// - `column`: specifies the column in which the entry is located
    ///
    /// Returns the [`PolynomialRingZq`] value of the matrix at the position of the given
    /// row and column or an error, if the number of rows or columns is
    /// greater than the matrix or negative.
    ///
    /// # Examples
    /// ```
    /// use qfall_math::integer_mod_q::{MatPolynomialRingZq, ModulusPolynomialRingZq, PolynomialRingZq};
    /// use qfall_math::integer::{MatPolyOverZ, PolyOverZ};
    /// use qfall_math::traits::*;
    /// use std::str::FromStr;
    ///
    /// let modulus = ModulusPolynomialRingZq::from_str("4  1 0 0 1 mod 17").unwrap();
    /// let poly_mat = MatPolyOverZ::from_str("[[4  -1 0 1 1, 1  42],[0, 2  1 2]]").unwrap();
    /// let poly_ring_mat = MatPolynomialRingZq::from((&poly_mat, &modulus));
    ///
    /// let entry: PolynomialRingZq = poly_ring_mat.get_entry(1, 0).unwrap();
    /// ```
    ///
    /// # Errors and Failures
    /// - Returns a [`MathError`] of type [`OutOfBounds`](MathError::OutOfBounds)
    /// if the number of rows or columns is greater than the matrix or negative.
    fn get_entry(
        &self,
        row: impl TryInto<i64> + Display,
        column: impl TryInto<i64> + Display,
    ) -> Result<PolynomialRingZq, MathError> {
        Ok(PolynomialRingZq {
            poly: self.matrix.get_entry(row, column)?,
            modulus: self.get_mod(),
        })
    }
}

impl MatPolynomialRingZq {
    /// Outputs the row vector of the specified row.
    ///
    /// Parameters:
    /// - `row`: specifies the row of the matrix
    ///
    /// Returns a row vector of the matrix at the position of the given
    /// row or an error, if the number of rows is
    /// greater than the matrix or negative.
    ///
    /// # Examples
    /// ```rust
    /// use qfall_math::integer::MatPolyOverZ;
    /// use qfall_math::integer_mod_q::{MatPolynomialRingZq, ModulusPolynomialRingZq};
    /// use std::str::FromStr;
    ///
    /// let modulus = ModulusPolynomialRingZq::from_str("4  1 0 0 1 mod 17").unwrap();();
    /// let mat_poly = MatPolyOverZ::identity(3,3);
    /// let matrix = MatPolynomialRingZq::from((&mat_poly, &modulus));
    ///
    /// let row0 = matrix.get_row(0).unwrap(); // first row
    /// let row1 = matrix.get_row(1).unwrap(); // second row
    /// let row2 = matrix.get_row(2).unwrap(); // third row
    /// ```
    ///
    /// # Errors and Failures
    /// - Returns a [`MathError`] of type [`OutOfBounds`](MathError::OutOfBounds)
    /// if the number of the row is greater than the matrix or negative.
    pub fn get_row(&self, row: impl TryInto<i64> + Display) -> Result<Self, MathError> {
        let row_i64 = evaluate_index(row)?;

        if self.get_num_rows() <= row_i64 {
            return Err(MathError::OutOfBounds(
                format!("be smaller than {}", self.get_num_rows()),
                format!("{row_i64}"),
            ));
        }

        self.get_submatrix(row_i64, row_i64, 0, self.get_num_columns() - 1)
    }

    /// Outputs a column vector of the specified column.
    ///
    /// Input parameters:
    /// * `column`: specifies the column of the matrix
    ///
    /// Returns a column vector of the matrix at the position of the given
    /// column or an error, if the number of columns is
    /// greater than the matrix or negative.
    ///
    /// # Examples
    /// ```rust
    /// use qfall_math::integer::MatPolyOverZ;
    /// use qfall_math::integer_mod_q::{MatPolynomialRingZq, ModulusPolynomialRingZq};
    /// use std::str::FromStr;
    ///
    /// let modulus = ModulusPolynomialRingZq::from_str("4  1 0 0 1 mod 17").unwrap();();
    /// let mat_poly = MatPolyOverZ::identity(3,3);
    /// let matrix = MatPolynomialRingZq::from((&mat_poly, &modulus));
    ///
    /// let col0 = matrix.get_column(0).unwrap(); // first column
    /// let col1 = matrix.get_column(1).unwrap(); // second column
    /// let col1 = matrix.get_column(2).unwrap(); // third column
    /// ```
    ///
    /// # Errors and Failures
    /// - Returns a [`MathError`] of type [`OutOfBounds`](MathError::OutOfBounds)
    /// if the number of the column is greater than the matrix or negative.
    pub fn get_column(&self, column: impl TryInto<i64> + Display) -> Result<Self, MathError> {
        let column_i64 = evaluate_index(column)?;

        if self.get_num_columns() <= column_i64 {
            return Err(MathError::OutOfBounds(
                format!("be smaller than {}", self.get_num_columns()),
                format!("{column_i64}"),
            ));
        }

        self.get_submatrix(0, self.get_num_rows() - 1, column_i64, column_i64)
    }

    /// Returns a deep copy of the submatrix defined by the given parameters.
    /// All entries starting from `(row1, col1)` to `(row2, col2)`(inclusively) are collected in
    /// a new matrix.
    /// Note that `row1 >= row2` and `col1 >= col2` must hold. Otherwise the function will panic.
    ///
    /// Parameters:
    /// `row1`: The starting row of the submatrix
    /// `row2`: The ending row of the submatrix
    /// `col1`: The starting column of the submatrix
    /// `col2`: The ending column of the submatrix
    ///
    /// Returns the submatrix from `(row1, col1)` to `(row2, col2)`(inclusively).
    ///
    /// # Examples
    /// ```
    /// use qfall_math::integer::MatPolyOverZ;
    /// use qfall_math::integer_mod_q::{MatPolynomialRingZq, ModulusPolynomialRingZq};
    /// use std::str::FromStr;
    ///
    /// let modulus = ModulusPolynomialRingZq::from_str("4  1 0 0 1 mod 17").unwrap();();
    /// let mat = MatPolyOverZ::identity(3,3);
    /// let poly_ring_mat = MatPolynomialRingZq::from((&mat, &modulus));
    ///
    /// let sub_mat = poly_ring_mat.get_submatrix(0, 2, 1, 1).unwrap();
    ///
    /// let e2 = MatPolyOverZ::from_str("[[0],[1  1],[0]]").unwrap();
    /// let e2 = MatPolynomialRingZq::from((&e2, &modulus));
    /// assert_eq!(e2, sub_mat)
    /// ```
    ///
    /// # Errors and Failures
    /// - Returns a [`MathError`] of type [`MathError::OutOfBounds`]
    /// if any provided row or column is greater than the matrix or negative.
    ///
    /// # Panics ...
    /// - if `col1 > col2` or `row1 > row2`.
    pub fn get_submatrix(
        &self,
        row1: impl TryInto<i64> + Display,
        row2: impl TryInto<i64> + Display,
        col1: impl TryInto<i64> + Display,
        col2: impl TryInto<i64> + Display,
    ) -> Result<Self, MathError> {
        Ok(MatPolynomialRingZq {
            matrix: self.matrix.get_submatrix(row1, row2, col1, col2)?,
            modulus: self.get_mod(),
        })
    }

    /// Efficiently collects all [`fmpz_poly_struct`]s in a [`MatPolynomialRingZq`] without cloning them.
    ///
    /// Hence, the values on the returned [`Vec`] are intended for short-term use
    /// as the access to [`fmpz_poly_struct`] values could lead to memory leaks or modified values
    /// once the [`MatPolynomialRingZq`] instance was modified or dropped.
    ///
    /// # Examples
    /// ```compile_fail
    /// use qfall_math::integer_mod_q::{MatPolynomialRingZq, ModulusPolynomialRingZq};
    /// use qfall_math::integer::MatPolyOverZ;
    /// use std::str::FromStr;
    ///
    /// let modulus = ModulusPolynomialRingZq::from_str("4  1 0 0 1 mod 17").unwrap();
    /// let poly_mat = MatPolyOverZ::from_str("[[4  -1 0 1 1, 1  42],[2  1 2, 3  1 1 1]]").unwrap();
    /// let poly_ring_mat = MatPolynomialRingZq::from((&poly_mat, &modulus));
    ///
    /// let fmpz_entries = poly_ring_mat.collect_entries();
    /// ```
    #[allow(dead_code)]
    pub(crate) fn collect_entries(&self) -> Vec<fmpz_poly_struct> {
        let mut entries: Vec<fmpz_poly_struct> = vec![];

        for row in 0..self.get_num_rows() {
            for col in 0..self.get_num_columns() {
                // efficiently get entry without cloning the entry itself
                let entry = unsafe { *fmpz_poly_mat_entry(&self.matrix.matrix, row, col) };
                entries.push(entry);
            }
        }

        entries
    }
}

#[cfg(test)]
mod test_get_entry {
    use crate::integer::{MatPolyOverZ, PolyOverZ};
    use crate::integer_mod_q::{MatPolynomialRingZq, ModulusPolynomialRingZq, PolynomialRingZq};
    use crate::{error::MathError, traits::GetEntry};
    use std::str::FromStr;

    const LARGE_PRIME: u64 = u64::MAX - 58;

    /// Ensure that getting entries works on the edge.
    #[test]
    fn get_edges() {
        let modulus = ModulusPolynomialRingZq::from_str("2  42 17 mod 89").unwrap();
        let matrix = MatPolynomialRingZq::new(5, 10, &modulus);

        let entry1 = matrix.get_entry(0, 0).unwrap();
        let entry2 = matrix.get_entry(4, 9).unwrap();

        assert_eq!(PolyOverZ::default(), entry1);
        assert_eq!(PolyOverZ::default(), entry2);
    }

    /// Ensure that getting entries works with large numbers.
    #[test]
    fn big_positive() {
        let modulus =
            ModulusPolynomialRingZq::from_str(&format!("5  42 17 1 2 3 mod {LARGE_PRIME}"))
                .unwrap();
        let poly_mat =
            MatPolyOverZ::from_str(&format!("[[4  1 0 {} 1, 1  42],[0, 2  1 2]]", i64::MAX))
                .unwrap();
        let matrix = MatPolynomialRingZq::from((&poly_mat, &modulus));

        let entry = matrix.get_entry(0, 0).unwrap();

        assert_eq!(
            PolyOverZ::from_str(&format!("4  1 0 {} 1", i64::MAX)).unwrap(),
            entry
        );
    }

    /// Ensure that a wrong number of rows yields an Error.
    #[test]
    fn error_wrong_row() {
        let modulus =
            ModulusPolynomialRingZq::from_str(&format!("5  42 17 1 2 3 mod {LARGE_PRIME}"))
                .unwrap();
        let matrix = MatPolynomialRingZq::new(5, 10, &modulus);
        let entry1: Result<PolyOverZ, MathError> = matrix.get_entry(5, 1);
        let entry2: Result<PolyOverZ, MathError> = matrix.get_entry(5, 10);

        assert!(entry1.is_err());
        assert!(entry2.is_err());
    }

    /// Ensure that a wrong number of columns yields an Error.
    #[test]
    fn error_wrong_column() {
        let modulus =
            ModulusPolynomialRingZq::from_str(&format!("5  42 17 1 2 3 mod {LARGE_PRIME}"))
                .unwrap();
        let matrix = MatPolynomialRingZq::new(5, 10, &modulus);
        let entry: Result<PolyOverZ, MathError> = matrix.get_entry(1, 100);

        assert!(entry.is_err());
    }

    /// Ensure that getting entries works with different types.
    #[test]
    fn diff_types() {
        let modulus =
            ModulusPolynomialRingZq::from_str(&format!("5  42 17 1 2 3 mod {LARGE_PRIME}"))
                .unwrap();
        let matrix = MatPolynomialRingZq::new(5, 10, &modulus);

        let _: PolyOverZ = matrix.get_entry(0, 0).unwrap();
        let _: PolynomialRingZq = matrix.get_entry(0, 0).unwrap();
    }
}

#[cfg(test)]
mod test_get_num {
    use crate::{
        integer_mod_q::{MatPolynomialRingZq, ModulusPolynomialRingZq},
        traits::{GetNumColumns, GetNumRows},
    };
    use std::str::FromStr;

    /// Ensure that the getter for number of rows works correctly.
    #[test]
    fn num_rows() {
        let modulus = ModulusPolynomialRingZq::from_str("2  42 17 mod 89").unwrap();
        let matrix = MatPolynomialRingZq::new(5, 10, &modulus);

        assert_eq!(matrix.get_num_rows(), 5);
    }

    /// Ensure that the getter for number of columns works correctly.
    #[test]
    fn num_columns() {
        let modulus = ModulusPolynomialRingZq::from_str("2  42 17 mod 89").unwrap();
        let matrix = MatPolynomialRingZq::new(5, 10, &modulus);

        assert_eq!(matrix.get_num_columns(), 10);
    }
}

#[cfg(test)]
mod test_mod {
    use crate::{
        integer::MatPolyOverZ,
        integer_mod_q::{MatPolynomialRingZq, ModulusPolynomialRingZq},
    };
    use std::str::FromStr;

    const LARGE_PRIME: u64 = u64::MAX - 58;

    /// Ensure that the getter for modulus works correctly.
    #[test]
    fn get_mod() {
        let modulus = ModulusPolynomialRingZq::from_str("2  42 17 mod 89").unwrap();
        let poly_mat = MatPolyOverZ::from_str("[[4  -1 0 1 1, 1  42],[0, 2  1 2]]").unwrap();
        let matrix = MatPolynomialRingZq::from((&poly_mat, &modulus));

        assert_eq!(
            matrix.get_mod(),
            ModulusPolynomialRingZq::from_str("2  42 17 mod 89").unwrap()
        );
    }

    /// Ensure that the getter for modulus works with large numbers.
    #[test]
    fn get_mod_large() {
        let modulus =
            ModulusPolynomialRingZq::from_str(&format!("2  42 17 mod {LARGE_PRIME}")).unwrap();
        let poly_mat = MatPolyOverZ::from_str("[[4  -1 0 1 1, 1  42],[0, 2  1 2]]").unwrap();
        let matrix = MatPolynomialRingZq::from((&poly_mat, &modulus));

        assert_eq!(
            matrix.get_mod(),
            ModulusPolynomialRingZq::from_str(&format!("2  42 17 mod {LARGE_PRIME}")).unwrap()
        );
    }

    /// Ensure that no memory leak occurs in get_mod.
    #[test]
    fn get_mod_memory() {
        let modulus =
            ModulusPolynomialRingZq::from_str(&format!("2  42 17 mod {LARGE_PRIME}")).unwrap();
        let poly_mat = MatPolyOverZ::from_str("[[4  -1 0 1 1, 1  42],[0, 2  1 2]]").unwrap();
        let matrix = MatPolynomialRingZq::from((&poly_mat, &modulus));
        let _ = matrix.get_mod();
        let _ = ModulusPolynomialRingZq::from_str(&format!("2  42 17 mod {LARGE_PRIME}")).unwrap();

        let modulus = matrix.get_mod();

        assert_eq!(
            modulus,
            ModulusPolynomialRingZq::from_str(&format!("2  42 17 mod {LARGE_PRIME}")).unwrap()
        );
    }
}

#[cfg(test)]
<<<<<<< HEAD
mod test_get_mat {
=======
mod test_get_vec {
>>>>>>> 8beac669
    use crate::{
        integer::MatPolyOverZ,
        integer_mod_q::{MatPolynomialRingZq, ModulusPolynomialRingZq},
    };
    use std::str::FromStr;

<<<<<<< HEAD
    const LARGE_PRIME: u64 = u64::MAX - 58;

    /// Ensure that the getter for a large modulus and large entries works.
    #[test]
    fn get_mat_large_entry_and_modulus() {
        let modulus =
            ModulusPolynomialRingZq::from_str(&format!("5  42 0 0 0 1 mod {LARGE_PRIME}")).unwrap();
        let poly_mat = MatPolyOverZ::from_str("[[4  1 0 0 1, 1  42],[0, 1  -1]]").unwrap();
        let matrix = MatPolynomialRingZq::from((&poly_mat, &modulus));

        assert_eq!(
            MatPolyOverZ::from_str(&format!(
                "[[4  1 0 0 1, 1  42],[0, 1  {}]]",
                LARGE_PRIME - 1
            ))
            .unwrap(),
            matrix.get_mat()
        )
=======
    /// Ensure that getting a row works.
    #[test]
    fn get_row_works() {
        let matrix = MatPolyOverZ::from_str(&format!(
            "[[0,0,0],[1  42,1  {},1  {}]]",
            i64::MAX,
            i64::MIN
        ))
        .unwrap();
        let modulus =
            ModulusPolynomialRingZq::from_str(&format!("4  1 0 0 1 mod {}", u64::MAX)).unwrap();
        let matrix = MatPolynomialRingZq::from((&matrix, &modulus));

        let row1 = matrix.get_row(0).unwrap();
        let row2 = matrix.get_row(1).unwrap();

        let cmp1 = MatPolyOverZ::from_str("[[0,0,0]]").unwrap();
        let cmp2 =
            MatPolyOverZ::from_str(&format!("[[1  42,1  {},1  {}]]", i64::MAX, i64::MIN)).unwrap();
        let cmp1 = MatPolynomialRingZq::from((&cmp1, &modulus));
        let cmp2 = MatPolynomialRingZq::from((&cmp2, &modulus));
        assert_eq!(cmp1, row1);
        assert_eq!(cmp2, row2);
    }

    /// Ensure that getting a column works.
    #[test]
    fn get_column_works() {
        let matrix = MatPolyOverZ::from_str(&format!(
            "[[1  42,0,2  17 42],[1  {},0,2  17 42],[1  {},0,2  17 42]]",
            i64::MAX,
            i64::MIN
        ))
        .unwrap();
        let modulus =
            ModulusPolynomialRingZq::from_str(&format!("4  1 0 0 1 mod {}", u64::MAX)).unwrap();
        let matrix = MatPolynomialRingZq::from((&matrix, &modulus));

        let column1 = matrix.get_column(0).unwrap();
        let column2 = matrix.get_column(1).unwrap();
        let column3 = matrix.get_column(2).unwrap();

        let cmp1 =
            MatPolyOverZ::from_str(&format!("[[1  42],[1  {}],[1  {}]]", i64::MAX, i64::MIN))
                .unwrap();
        let cmp2 = MatPolyOverZ::from_str("[[0],[0],[0]]").unwrap();
        let cmp3 = MatPolyOverZ::from_str("[[2  17 42],[2  17 42],[2  17 42]]").unwrap();
        let cmp1 = MatPolynomialRingZq::from((&cmp1, &modulus));
        let cmp2 = MatPolynomialRingZq::from((&cmp2, &modulus));
        let cmp3 = MatPolynomialRingZq::from((&cmp3, &modulus));
        assert_eq!(cmp1, column1);
        assert_eq!(cmp2, column2);
        assert_eq!(cmp3, column3);
    }

    /// Ensure that wrong row and column dimensions yields an error.
    #[test]
    fn wrong_dim_error() {
        let modulus =
            ModulusPolynomialRingZq::from_str(&format!("4  1 0 0 1 mod {}", u64::MAX)).unwrap();
        let matrix = MatPolyOverZ::from_str(&format!(
            "[[1  17,2  17 42,3  1 1 1],[1  {},1  1,2  2 3],[1  {},1  142,1  1]]",
            i64::MAX,
            i64::MIN
        ))
        .unwrap();
        let matrix = MatPolynomialRingZq::from((&matrix, &modulus));

        let row1 = matrix.get_row(-1);
        let row2 = matrix.get_row(4);
        let column1 = matrix.get_column(-1);
        let column2 = matrix.get_column(4);

        assert!(row1.is_err());
        assert!(row2.is_err());
        assert!(column1.is_err());
        assert!(column2.is_err());
>>>>>>> 8beac669
    }
}

#[cfg(test)]
mod test_get_submatrix {
    use crate::{
        integer::{MatPolyOverZ, Z},
        integer_mod_q::{MatPolynomialRingZq, ModulusPolynomialRingZq},
        traits::{GetNumColumns, GetNumRows},
    };
    use std::str::FromStr;

    /// Ensures that getting the entire matrix as a submatrix works.
    #[test]
    fn entire_matrix() {
        let modulus =
            ModulusPolynomialRingZq::from_str(&format!("4  1 0 0 1 mod {}", u64::MAX)).unwrap();
        let mat = MatPolyOverZ::identity(5, 5);
        let mat = MatPolynomialRingZq::from((&mat, &modulus));

        let sub_mat = mat.get_submatrix(0, 4, 0, 4).unwrap();

        assert_eq!(mat, sub_mat)
    }

    /// Ensures that a single matrix entry can be retrieved.
    #[test]
    fn matrix_single_entry() {
        let modulus =
            ModulusPolynomialRingZq::from_str(&format!("4  1 0 0 1 mod {}", u64::MAX)).unwrap();
        let mat = MatPolyOverZ::identity(5, 5);
        let mat = MatPolynomialRingZq::from((&mat, &modulus));

        let sub_mat = mat.get_submatrix(0, 0, 0, 0).unwrap();

        let cmp_mat = MatPolyOverZ::identity(1, 1);
        let cmp_mat = MatPolynomialRingZq::from((&cmp_mat, &modulus));
        assert_eq!(cmp_mat, sub_mat)
    }

    /// Ensures that the dimensions of the submatrix are correct.
    #[test]
    fn correct_dimensions() {
        let modulus =
            ModulusPolynomialRingZq::from_str(&format!("4  1 0 0 1 mod {}", u64::MAX)).unwrap();
        let mat = MatPolyOverZ::identity(100, 100);
        let mat = MatPolynomialRingZq::from((&mat, &modulus));

        let sub_mat = mat.get_submatrix(1, 37, 0, 29).unwrap();

        assert_eq!(37, sub_mat.get_num_rows());
        assert_eq!(30, sub_mat.get_num_columns())
    }

    /// Ensures that a submatrix can be correctly retrieved for a matrix with large
    /// entries.
    #[test]
    fn large_entries() {
        let modulus =
            ModulusPolynomialRingZq::from_str(&format!("4  1 0 0 1 mod {}", u64::MAX)).unwrap();
        let mat = MatPolyOverZ::from_str(&format!(
            "[[2  -1 {}, 1  2, 1  3],[1  1, 1  {}, 1  3]]",
            i64::MAX,
            i64::MIN
        ))
        .unwrap();
        let mat = MatPolynomialRingZq::from((&mat, &modulus));

        let sub_mat = mat.get_submatrix(0, 1, 0, 1).unwrap();

        let cmp_mat = MatPolyOverZ::from_str(&format!(
            "[[2  -1 {}, 1  2],[1  1, 1  {}]]",
            i64::MAX,
            i64::MIN
        ))
        .unwrap();
        let cmp_mat = MatPolynomialRingZq::from((&cmp_mat, &modulus));
        assert_eq!(cmp_mat, sub_mat)
    }

    /// Ensures that an error is returned if coordinates are addressed that are not
    /// within the matrix.
    #[test]
    fn invalid_coordinates() {
        let modulus =
            ModulusPolynomialRingZq::from_str(&format!("4  1 0 0 1 mod {}", u64::MAX)).unwrap();
        let mat = MatPolyOverZ::identity(10, 10);
        let mat = MatPolynomialRingZq::from((&mat, &modulus));

        assert!(mat.get_submatrix(0, 0, 0, 10).is_err());
        assert!(mat.get_submatrix(0, 10, 0, 0).is_err());
        assert!(mat.get_submatrix(0, 0, -1, 0).is_err());
        assert!(mat.get_submatrix(-1, 0, 0, 0).is_err());
    }

    /// Ensures that the function panics if no columns of the matrix are addressed.
    #[test]
    #[should_panic]
    fn no_columns() {
        let modulus =
            ModulusPolynomialRingZq::from_str(&format!("4  1 0 0 1 mod {}", u64::MAX)).unwrap();
        let mat = MatPolyOverZ::identity(10, 10);
        let mat = MatPolynomialRingZq::from((&mat, &modulus));

        let _ = mat.get_submatrix(0, 0, 6, 5);
    }

    /// Ensures that the function panics if no rows of the matrix are addressed.
    #[test]
    #[should_panic]
    fn no_rows() {
        let modulus =
            ModulusPolynomialRingZq::from_str(&format!("4  1 0 0 1 mod {}", u64::MAX)).unwrap();
        let mat = MatPolyOverZ::identity(10, 10);
        let mat = MatPolynomialRingZq::from((&mat, &modulus));

        let _ = mat.get_submatrix(5, 4, 0, 0);
    }

    /// Ensure that the submatrix function can be called with several types.
    #[test]
    fn availability() {
        let modulus =
            ModulusPolynomialRingZq::from_str(&format!("4  1 0 0 1 mod {}", u64::MAX)).unwrap();
        let mat = MatPolyOverZ::identity(10, 10);
        let mat = MatPolynomialRingZq::from((&mat, &modulus));

        let _ = mat.get_submatrix(0_i8, 0_i8, 0_i8, 0_i8);
        let _ = mat.get_submatrix(0_i16, 0_i16, 0_i16, 0_i16);
        let _ = mat.get_submatrix(0_i32, 0_i32, 0_i32, 0_i32);
        let _ = mat.get_submatrix(0_i64, 0_i64, 0_i64, 0_i64);
        let _ = mat.get_submatrix(0_u8, 0_u8, 0_u8, 0_u8);
        let _ = mat.get_submatrix(0_u16, 0_i16, 0_u16, 0_u16);
        let _ = mat.get_submatrix(0_u32, 0_i32, 0_u32, 0_u32);
        let _ = mat.get_submatrix(0_u64, 0_i64, 0_u64, 0_u64);
        let _ = mat.get_submatrix(&Z::ZERO, &Z::ZERO, &Z::ZERO, &Z::ZERO);
    }
}

#[cfg(test)]
mod test_collect_entries {
    use crate::integer::{MatPolyOverZ, PolyOverZ};
    use crate::integer_mod_q::{MatPolynomialRingZq, ModulusPolynomialRingZq};
    use flint_sys::fmpz_poly::fmpz_poly_set;
    use std::str::FromStr;

    const LARGE_PRIME: u64 = u64::MAX - 58;

    /// Ensures that all entries of the polynomial are actually collected in the vector.
    #[test]
    fn all_entries_collected() {
        let modulus =
            ModulusPolynomialRingZq::from_str(&format!("4  1 0 0 1 mod {LARGE_PRIME}")).unwrap();
        let poly_mat1 = MatPolyOverZ::from_str(&format!(
            "[[4  -1 0 3 1, 1  {}],[2  1 2, 3  {} 1 1]]",
            i64::MAX,
            i64::MIN + 58,
        ))
        .unwrap();
        let poly_ring_mat1 = MatPolynomialRingZq::from((&poly_mat1, &modulus));
        let poly_mat2 = MatPolyOverZ::from_str("[[1  42, 2  1 17]]").unwrap();
        let poly_ring_mat2 = MatPolynomialRingZq::from((&poly_mat2, &modulus));

        let entries_1 = poly_ring_mat1.collect_entries();
        let entries_2 = poly_ring_mat2.collect_entries();

        let mut entry1 = PolyOverZ::default();
        let mut entry2 = entry1.clone();
        let mut entry3 = entry1.clone();

        unsafe { fmpz_poly_set(&mut entry1.poly, &entries_1[1]) }
        unsafe { fmpz_poly_set(&mut entry2.poly, &entries_1[3]) }
        unsafe { fmpz_poly_set(&mut entry3.poly, &entries_2[0]) }

        assert_eq!(entries_1.len(), 4);
        assert_eq!(
            PolyOverZ::from_str(&format!("1  {}", i64::MAX)).unwrap(),
            entry1
        );
        assert_eq!(
            PolyOverZ::from_str(&format!("3  {} 1 1", i64::MAX)).unwrap(),
            entry2
        );

        assert_eq!(entries_2.len(), 2);
        assert_eq!(PolyOverZ::from_str("1  42").unwrap(), entry3);
    }

    /// Ensure that the doc-test compiles and works correctly.
    #[test]
    fn doc_test() {
        let modulus = ModulusPolynomialRingZq::from_str("4  1 0 0 1 mod 17").unwrap();
        let poly_mat = MatPolyOverZ::from_str("[[4  -1 0 1 1, 1  42],[2  1 2, 3  1 1 1]]").unwrap();
        let poly_ring_mat = MatPolynomialRingZq::from((&poly_mat, &modulus));

        let _ = poly_ring_mat.collect_entries();
    }
}<|MERGE_RESOLUTION|>--- conflicted
+++ resolved
@@ -513,18 +513,13 @@
 }
 
 #[cfg(test)]
-<<<<<<< HEAD
 mod test_get_mat {
-=======
-mod test_get_vec {
->>>>>>> 8beac669
     use crate::{
         integer::MatPolyOverZ,
         integer_mod_q::{MatPolynomialRingZq, ModulusPolynomialRingZq},
     };
     use std::str::FromStr;
 
-<<<<<<< HEAD
     const LARGE_PRIME: u64 = u64::MAX - 58;
 
     /// Ensure that the getter for a large modulus and large entries works.
@@ -543,7 +538,17 @@
             .unwrap(),
             matrix.get_mat()
         )
-=======
+    }
+}
+
+#[cfg(test)]
+mod test_get_vec {
+    use crate::{
+        integer::MatPolyOverZ,
+        integer_mod_q::{MatPolynomialRingZq, ModulusPolynomialRingZq},
+    };
+    use std::str::FromStr;
+
     /// Ensure that getting a row works.
     #[test]
     fn get_row_works() {
@@ -621,7 +626,6 @@
         assert!(row2.is_err());
         assert!(column1.is_err());
         assert!(column2.is_err());
->>>>>>> 8beac669
     }
 }
 
