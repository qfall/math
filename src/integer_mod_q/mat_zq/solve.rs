// Copyright © 2023 Marcel Luca Schmidt, Marvin Beckmann
//
// This file is part of qFALL-math.
//
// qFALL-math is free software: you can redistribute it and/or modify it under
// the terms of the Mozilla Public License Version 2.0 as published by the
// Mozilla Foundation. See <https://mozilla.org/en-US/MPL/2.0/>.

//! This module contains implementations to solve systems of linear equations
//! over [`MatZq`] with arbitrary moduli.

use super::MatZq;
use crate::{
    integer::{MatZ, Z},
    integer_mod_q::Zq,
    traits::{Concatenate, Gcd, GetEntry, GetNumColumns, GetNumRows, Pow, SetEntry, Xgcd},
    utils::Factorization,
};

impl MatZq {
    /// Computes a solution for a system of linear equations under a certain modulus.
    /// It solves `Ax = y` for `x` with `A` being a [`MatZq`] value.
    /// If no solution is found, `None` is returned.
    /// The function uses Gaussian elimination together with Factor refinement
    /// to split the modulus and the Chinese remainder theorem and Hensel lifting
    /// to combine solutions under the split modulus.
    /// For Hensel lifting we use the method from [\[1\]](<index.html#:~:text=[1]>).
    ///
    /// Note that this function does not compute a solution whenever there is one.
    /// If the matrix has not full rank under a modulus that divides the given one,
    /// `None` may be returned even if the system may be solvable.
    /// If the number of columns exceeds the number of rows by a factor of 2,
    /// this is very unlikely to happen.
    ///
    /// Parameters:
    /// - `y`: The syndrome for which a solution has to be computed.
    ///
    /// Returns a solution for the linear system or `None`, if none could be computed.
    ///
    /// # Examples
    /// ```
    /// use qfall_math::integer_mod_q::MatZq;
    /// use std::str::FromStr;
    ///
    /// let mat = MatZq::from_str("[[2, 2, 3],[2, 5, 7]] mod 8").unwrap();
    /// let y = MatZq::from_str("[[3],[5]] mod 8").unwrap();
    /// let x = mat.solve_gaussian_elimination(&y).unwrap();
    ///
    /// assert_eq!(y, mat*x);
    /// ```
    ///
    /// # Panics ...
    /// - if the the number of rows of the matrix and the syndrome are different.
    /// - if the syndrome is not a column vector.
    /// - if the moduli mismatch.
    pub fn solve_gaussian_elimination(&self, y: &MatZq) -> Option<MatZq> {
        assert!(y.is_column_vector(), "The syndrome is not a column vector.");
        assert_eq!(
            y.get_num_rows(),
            self.get_num_rows(),
            "The syndrome and the matrix have a different number of rows."
        );
        assert_eq!(
            y.get_mod(),
            self.get_mod(),
            "The syndrome and the matrix have a different modulus"
        );

        // Append the solution vector to easily perform gaussian elimination.
        let mut matrix = self.concat_horizontal(y).unwrap();

        // Saves the indices of row and column, where we created a 1 entry
        // such that we do not have to go through the matrix afterwards.
        let mut indices = Vec::new();

        for column_nr in 0..self.get_num_columns() {
            let used_rows: Vec<i64> = indices.iter().map(|(row, _)| *row).collect();
            // Try to solve the system with the current modulus or
            // try to find a not invertible entry to split the modulus.
            if let Some((row_nr, inv)) =
                find_invertible_entry_column(&matrix, column_nr, &used_rows)
            {
                // Save the position of `1` for that column.
                indices.push((row_nr, column_nr));

                matrix.gauss_row_reduction(row_nr, column_nr, inv);
            } else if let Some(row_nr) =
                find_not_invertible_entry_column(&matrix, column_nr, &used_rows)
            {
                let entry: Z = matrix.get_entry(row_nr, column_nr).unwrap();

                // Factorize the modulus with the found entry, compute solutions
                // for the system under the split modulus and use the
                // Chinese Remainder Theorem to compute a solution based on these
                // sub-solutions.
                return self.factorization_and_crt(y, entry);
            }
        }

        // Set the entries of the output vector using the indices vector.
        let mut out = MatZq::new(self.get_num_columns(), 1, &matrix.get_mod());
        for (i, j) in indices.iter() {
            let entry: Z = matrix.get_entry(*i, -1).unwrap();
            out.set_entry(*j, 0, entry).unwrap();
        }

        Some(out)
    }

    /// Performs a row reduction from gaussian elimination, given an entry of
    /// the matrix and its inverse.
    /// Multiplies the given row of a matrix by the given inverse and reduces all
    /// other rows such that they have zeros in the given column.
    ///
    /// Parameters:
    /// - `row_nr`: The row where the entry is located
    /// - `column_nr`: The column where the entry is located
    /// - `inverse`: The inverse of the entry located at (row_nr, column_nr)
    fn gauss_row_reduction(&mut self, row_nr: i64, column_nr: i64, inverse: Zq) {
        let row = inverse * self.get_row(row_nr).unwrap();
        self.set_row(row_nr, &row, 0).unwrap();

        // Set all other entries in that column to `0` (gaussian elimination).
        for row_nr in (0..self.get_num_rows()).filter(|x| *x != row_nr) {
            let old_row = self.get_row(row_nr).unwrap();
            let entry: Z = old_row.get_entry(0, column_nr).unwrap();
            if !entry.is_zero() {
                let new_row = &old_row - entry * &row;
                self.set_row(row_nr, &new_row, 0).unwrap();
            }
        }
    }

    /// Computes a solution for a system of linear equations under a certain modulus.
    /// It solves `Ax = y` for `x` with `A` being a [`MatZq`] value by first computing a
    /// factorization of the modulus, given an entry of the matrix that is not co-prime
    /// to the modulus.
    /// After that, it computes solutions for the system under the new factors and
    /// combines these solutions using the Chinese Remainder Theorem.
    /// If no solution is found, `None` is returned.
    ///
    /// Note that this function does not compute a solution whenever there is one.
    /// If the matrix has not full rank under a modulus that divides the given one,
    /// `None` may be returned even if the system may be solvable.
    /// If the number of columns exceeds the number of rows by a factor of 2,
    /// this is very unlikely to happen.
    ///
    /// Note that this function is a part of `solve_gaussian_elimination` and
    /// does not check for the correctness of the given parameters.
    ///
    /// Parameters:
    /// - `y`: The syndrome for which a solution has to be computed.
    /// - `entry`: A [`Z`] value that is not co-prime to the modulus.
    ///
    /// Returns a solution for the linear system or `None`, if none could be computed.
    fn factorization_and_crt(&self, y: &MatZq, entry: Z) -> Option<MatZq> {
        let modulus = Z::from(self.get_mod());
        let gcd = modulus.gcd(entry);

        let mut fac = Factorization::from((&gcd, &(modulus / &gcd).get_numerator()));
        fac.refine();
        let fac_vec = Vec::<(Z, u64)>::from(&fac);

        // Solve the equation under the different moduli.
        let mut solutions: Vec<MatZq> = vec![];
        for factor in fac_vec.iter() {
            let mut matrix = self.clone();
            let mut y = y.clone();
            matrix.change_modulus(factor.0.pow(factor.1).unwrap());
            y.change_modulus(factor.0.pow(factor.1).unwrap());

            // Compute a solution under the modulus z^a.
            if factor.1 > 1 {
                solutions.push(matrix.solve_hensel(&y, &factor.0, &factor.1)?);
            // Compute a solution under the new modulus.
            } else {
                solutions.push(matrix.solve_gaussian_elimination(&y)?);
            }
        }
        // Connect the solutions via the Chinese Remainder Theorem.
        self.crt_mat_zq(solutions, fac_vec)
    }

    /// Given a system of linear equations `Ax = y` with `A` being a [`MatZq`] value,
    /// this function combines solutions `x`for this system under co-prime moduli
    /// with the Chinese remainder theorem.
    /// If no solution exists, `None` is returned.
    ///
    /// Note that this function does not check for the correctness of the given
    /// parameters.
    ///
    /// Parameters:
    /// - `solutions`: The solutions under the co-prime moduli.
    /// - `moduli`: The moduli of the solutions in the form `z^a`.
    ///
    /// Returns a solution for the linear system or `None`, if none could be computed.
    ///
    /// # Panics ...
    /// - if the the number of elements in `solutions` is greater than the number
    /// of elements in `moduli`.
    fn crt_mat_zq(&self, mut solutions: Vec<MatZq>, mut moduli: Vec<(Z, u64)>) -> Option<MatZq> {
        while solutions.len() > 1 {
            // Compute Bézout’s identity: a x_1 + b x_2 = 1
            // by computing xgcd(x_1, x_2).
            let x_2_exponent = moduli.pop().unwrap();
            let x_1_exponent = moduli.pop().unwrap();
            let x_1 = x_1_exponent.0.pow(x_1_exponent.1).unwrap();
            let x_2 = x_2_exponent.0.pow(x_2_exponent.1).unwrap();
            let (_gcd, a, b) = x_1.xgcd(&x_2);
            let mut s_2 = solutions.pop().unwrap();
            let mut s_1 = solutions.pop().unwrap();
            s_2.change_modulus(Z::from(s_2.get_mod()) * Z::from(s_1.get_mod()));
            s_1.change_modulus(s_2.get_mod());
            solutions.push(s_2 * a * &x_1 + s_1 * b * &x_2);
            moduli.push((x_1 * x_2, 1));
        }
        solutions.pop()
    }

    /// Computes a solution for a system of linear equations under a modulus
    /// of the form `z^a`with the help of [\[1\]](<index.html#:~:text=[1]>).
    /// It solves `Ax = y` for `x` with `A` being a [`MatZq`] value.
    /// If no solution is found, `None` is returned.
    ///
    /// Note that this function does not compute a solution whenever there is one.
    /// If the matrix has not full rank under a modulus that divides the given one,
    /// `None` may be returned even if the system may be solvable.
    /// If the number of columns exceeds the number of rows by a factor of 2,
    /// this is very unlikely to happen.
    ///
    /// Note that this function is a part of `solve_gaussian_elimination` and
    /// does not check for the correctness of the given parameters.
    ///
    /// Parameters:
    /// - `y`: The syndrome for which a solution has to be computed.
    /// - `base`: The base of the modulus.
    /// - `power`: The power of the modulus.
    ///
    /// Returns a solution for the linear system or `None`, if none could be computed.
    fn solve_hensel(&self, y: &MatZq, base: &Z, power: &u64) -> Option<MatZq> {
        // Set `matrix_base` to the given matrix under `base` as the modulus to
        // compute a solution for the system under `base` as modulus.
        let mut matrix_base = self.clone();
        matrix_base.change_modulus(base);

        // Concatenate the matrix with the identity matrix under `base`
        // as its modulus to apply gaussian elimination on it.
        let mut matrix_identity_base_gauss = matrix_base
            .concat_horizontal(&MatZq::identity(
                self.get_num_rows(),
                self.get_num_rows(),
                base,
            ))
            .unwrap();

        // Saves the indices of row and column, where we created a 1 entry
        // such that we do not have to go through the matrix afterwards.
        let mut indices: Vec<(i64, i64)> = Vec::new();
        let mut used_rows: Vec<i64> = Vec::new();
        let mut row_count = 0;

        // Saves the permutation of the gaussian elimination.
        let mut permutation: Vec<i64> = vec![];
        for i in 0..self.get_num_rows() {
            permutation.push(i);
        }
        for column_nr in 0..self.get_num_columns() {
            if !indices.is_empty() && indices[indices.len() - 1].0 >= self.get_num_rows() {
                break;
            }

            // Try to solve the system under the current modulus.
            if let Some((row_nr, inv)) =
                find_invertible_entry_column(&matrix_identity_base_gauss, column_nr, &used_rows)
            {
                matrix_identity_base_gauss.gauss_row_reduction(row_nr, column_nr, inv);

                if row_count != row_nr {
                    matrix_identity_base_gauss
                        .swap_rows(row_count, row_nr)
                        .unwrap();

                    permutation.swap(row_count.try_into().unwrap(), row_nr.try_into().unwrap());
                }

                // Save the position of `1` for that row.
                indices.push((row_count, column_nr));
                used_rows.push(indices[indices.len() - 1].0);
                row_count += 1;
            // Search for a not invertible entry to divide the modulus.
            } else if let Some(row_nr) =
                find_not_invertible_entry_column(&matrix_identity_base_gauss, column_nr, &used_rows)
            {
                // Factorize the modulus with the found entry, compute solutions
                // for the system under the split modulus and use the
                // Chinese Remainder Theorem to compute a solution based on these
                // sub-solutions.
                let entry: Z = matrix_identity_base_gauss
                    .get_entry(row_nr, column_nr)
                    .unwrap();
                self.factorization_and_crt(y, entry);
            }
        }

        // Return `None` if the matrix has no full rank.
        if indices.is_empty()
            || indices[indices.len() - 1].0 + 1 < matrix_identity_base_gauss.get_num_rows()
        {
            return None;
        }

        // Pick the first columns out of the original matrix that form an invertible matrix.
        // Those columns exist, since the matrix was checked to be full rank.
        let mut invertible_matrix = MatZq::new(
            matrix_identity_base_gauss.get_num_rows(),
            matrix_identity_base_gauss.get_num_rows(),
            self.get_mod(),
        );
        for (current_column, (_row_nr, column_nr)) in indices.iter().enumerate() {
            invertible_matrix
                .set_column(current_column, self, *column_nr)
                .unwrap();
        }

        // The inverse of the previously picked square matrix consists of the last
        // columns of `matrix_identity_base_gauss`, since we concatenated an identity matrix.
        let mut matrix_identity_gauss = matrix_identity_base_gauss;
        matrix_identity_gauss.change_modulus(self.get_mod());
        let mut matrix_base_inv = MatZq::new(
            matrix_identity_gauss.get_num_rows(),
            matrix_identity_gauss.get_num_rows(),
            self.get_mod(),
        );
        for row_nr in 0..matrix_identity_gauss.get_num_rows() {
            matrix_base_inv
                .set_column(
                    row_nr,
                    &matrix_identity_gauss,
                    row_nr + self.get_num_columns(),
                )
                .unwrap();
        }

        // Use the method from [\[1\]](<index.html#:~:text=[1]>)
        // to compute a solution for the original system.
        let mut b_i = y.clone();
        let mut x_i = &matrix_base_inv * &b_i;
        let mut x = x_i.clone();
        for i in 1..*power {
            b_i = MatZq::from((
                &(unsafe { MatZ::from(&(b_i - &invertible_matrix * x_i)).div_exact(base) }),
                &self.get_mod(),
            ));
            x_i = &matrix_base_inv * &b_i;
            x = x + &x_i * &base.pow(i).unwrap();
        }

        let mut out = MatZq::new(self.get_num_columns(), 1, self.get_mod());
        for (current_row_x, (_row_nr, column_nr)) in indices.into_iter().enumerate() {
            let entry: Z = x.get_entry(current_row_x, 0).unwrap();
            out.set_entry(column_nr, 0, entry).unwrap();
        }

        Some(out)
    }
}

/// Returns the row of the first invertible entry of that column
/// together with that specific invertible element.
/// If there is no invertible element, `None` is returned.
/// The rows specified in `used_rows` will be ignored.
///
/// Parameters:
/// - `matrix`: The matrix in which entries are searched for
/// - `column`: The column for which we are trying to find an invertible element
/// - `used_rows`: The rows which are not scanned for invertible elements
///
/// Returns the row and the entry of the first invertible element in that column, and
/// `None` if there is no such element
fn find_invertible_entry_column(
    matrix: &MatZq,
    column: i64,
    used_rows: &[i64],
) -> Option<(i64, Zq)> {
    for i in (0..matrix.get_num_rows()).filter(|x| !used_rows.contains(x)) {
        let entry: Zq = matrix.get_entry(i, column).unwrap();
        if let Ok(inv) = entry.pow(-1) {
            return Some((i, inv));
        }
    }
    None
}

/// Returns the row of the first not invertible entry of that column, that is not 0.
/// If there is no not invertible element unequal to 0, `None` is returned.
/// The rows specified in `used_rows` will be ignored.
///
/// Parameters:
/// - `matrix`: The matrix in which entries are searched for
/// - `column`: The column for which we are trying to find an invertible element
/// - `used_rows`: The rows which are not scanned for invertible elements
///
/// Returns the row and the entry of the first not invertible element in that column,
/// that is not 0, and `None` if there is no such element
fn find_not_invertible_entry_column(matrix: &MatZq, column: i64, used_rows: &[i64]) -> Option<i64> {
    for i in (0..matrix.get_num_rows()).filter(|x| !used_rows.contains(x)) {
        let entry: Zq = matrix.get_entry(i, column).unwrap();
        if !entry.is_zero() {
            if let Err(_inv) = entry.pow(-1) {
                return Some(i);
            }
        }
    }
    None
}

#[cfg(test)]
mod test_solve_gauss {
    use crate::{
        integer::Z,
        integer_mod_q::{MatZq, Modulus},
        traits::Pow,
    };
    use std::str::FromStr;

    /// Ensure that a solution is found with prime modulus.
    #[test]
    fn solution_prime_modulus() {
        let mat = MatZq::from_str("[[5, 6],[11, 12]] mod 13").unwrap();
        let y = MatZq::from_str("[[5],[2]] mod 13").unwrap();

        let x = mat.solve_gaussian_elimination(&y).unwrap();

        let cmp_sol = MatZq::from_str("[[5],[1]] mod 13").unwrap();
        assert_eq!(cmp_sol, x);
    }

    /// Ensure that a solution is found with prime modulus and more rows than columns.
    #[test]
    fn solution_more_rows_than_columns_prime() {
        let mat = MatZq::from_str("[[5, 6],[11, 12],[11, 12]] mod 13").unwrap();
        let y = MatZq::from_str("[[5],[2],[2]] mod 13").unwrap();

        let x = mat.solve_gaussian_elimination(&y).unwrap();

<<<<<<< HEAD
        assert_eq!(y, mat * x);
=======
        let cmp_sol = MatZq::from_str("[[5],[1]] mod 13").unwrap();
        assert_eq!(cmp_sol, x);
    }

    /// Ensure that a solution is found with invertible columns.
    #[test]
    fn solution_invertible_columns() {
        let mat = MatZq::from_str("[[3, 1],[11, 13]] mod 20").unwrap();
        let y = MatZq::from_str("[[5],[2]] mod 20").unwrap();

        let x = mat.solve_gaussian_elimination(&y).unwrap();

        let cmp_sol = MatZq::from_str("[[11],[12]] mod 20").unwrap();
        assert_eq!(cmp_sol, x);
>>>>>>> c5c85ea0
    }

    /// Ensure that a solution is found, even if the matrix contains a
    /// column that is not invertible.
    #[test]
    fn solution_with_one_uninvertible_column() {
        let mat = MatZq::from_str("[[2, 1],[3, 1]] mod 210").unwrap();
        let y = MatZq::from_str("[[5],[2]] mod 210").unwrap();

        let x = mat.solve_gaussian_elimination(&y).unwrap();

        let cmp_sol = MatZq::from_str("[[207],[11]] mod 210").unwrap();
        assert_eq!(cmp_sol, x);
    }

    /// Ensure that a solution is found, even if the matrix contains no
    /// column that is invertible.
    #[test]
    fn solution_without_invertible_columns() {
<<<<<<< HEAD
        let mat = MatZq::from_str("[[2, 1],[3, 1]] mod 6").unwrap();
=======
        let mat = MatZq::from_str("[[2, 1],[6, 2]] mod 6").unwrap();
>>>>>>> c5c85ea0
        let y = MatZq::from_str("[[5],[2]] mod 6").unwrap();

        let x = mat.solve_gaussian_elimination(&y).unwrap();

        let cmp_sol = MatZq::from_str("[[2],[1]] mod 6").unwrap();
        assert_eq!(cmp_sol, x);
    }

    /// Ensure that a solution is found, even if the modulus is a power of a prime.
    #[test]
<<<<<<< HEAD
    fn trivial_solution() {
=======
    fn solution_prime_power() {
        let mat = MatZq::from_str("[[2, 2, 3],[2, 5, 7]] mod 8").unwrap();
        let y = MatZq::from_str("[[0],[1]] mod 8").unwrap();

        let x = mat.solve_gaussian_elimination(&y).unwrap();

        assert_eq!(MatZq::from_str("[[0],[3],[6]] mod 8").unwrap(), x)
    }

    /// Ensure that the trivial solution can always be computed.
    #[test]
    fn trivial() {
>>>>>>> c5c85ea0
        let mat = MatZq::from_str("[[2, 2, 3],[2, 5, 7]] mod 8").unwrap();
        let y = MatZq::from_str("[[0],[0]] mod 8").unwrap();

        let x = mat.solve_gaussian_elimination(&y).unwrap();

        assert_eq!(MatZq::new(3, 1, mat.get_mod()), x);
    }

    /// Ensure that a solution containing only one vector of the matrix is found.
    #[test]
    fn simple() {
        let mat = MatZq::from_str("[[2, 2, 3],[2, 5, 7]] mod 1048576").unwrap();
        let y = MatZq::from_str("[[0],[1]] mod 1048576").unwrap();

        let x = mat.solve_gaussian_elimination(&y).unwrap();

        assert_eq!(y, mat * x);
    }

    /// Ensure that a solution is found, even if the modulus is a large power of a prime.
    #[test]
    fn large_modulus() {
        let modulus = Modulus::from(Z::from(2).pow(50).unwrap());

        // matrix of size `n x 2n * log q`, hence almost always invertible
        let mat = MatZq::sample_uniform(10, 10 * 2 * 50, &modulus);
        let y = MatZq::sample_uniform(10, 1, &modulus);

        let x = mat.solve_gaussian_elimination(&y).unwrap();

        assert_eq!(y, mat * x)
    }

    /// Ensure that a solution is found, even if a matrix in `solve_hensel` has
    /// rows containing only zeros after gaussian elimination.
    #[test]
    #[ignore]
    fn solution_zero_rows() {
        let mat = MatZq::from_str("[[6, 1],[3, 1]] mod 36").unwrap();
        let y = MatZq::from_str("[[6],[3]] mod 36").unwrap();

        let x = mat.solve_gaussian_elimination(&y).unwrap();

        let cmp_sol = MatZq::from_str("[[1],[0]] mod 6").unwrap();
        assert_eq!(cmp_sol, x);
    }

    /// Ensure that a solution is found with prime modulus and more rows than columns
    /// (This test does not work with the current implementation).
    #[test]
    #[ignore]
    fn solution_more_rows() {
        let mat = MatZq::from_str("[[5, 6],[11, 12],[11, 12]] mod 20").unwrap();
        let y = MatZq::from_str("[[5],[2],[2]] mod 20").unwrap();

        let x = mat.solve_gaussian_elimination(&y).unwrap();

        let cmp_sol = MatZq::from_str("[[5],[1]] mod 20").unwrap();
        assert_eq!(cmp_sol, x);
    }

    /// Ensure that a solution is found in random matrices (for testing purposes).
    #[test]
    #[ignore]
    fn random_matrix_modulus() {
        // modulus: 2:100,      rows: 1:10,     columns: 1:10    => <7% false Nones
        // modulus: 2:10000,    rows: 1:10,     columns: 1:10    => <7% false Nones
        // modulus: 2:10000,    rows: 1:10,     columns: 10:20   => <0.5% false Nones
        // modulus: 2:10000,    rows: 50:100,   columns: 100:200 => not measurable

        let mut none_count = 0;
        let mut correct_count = 0;
        let mut false_count = 0;

        for i in 0..1000 {
            let modulus_sample = Z::sample_uniform(2, 10000).unwrap();
            let row_sample = &Z::sample_uniform(50, 100).unwrap();
            let column_sample = &Z::sample_uniform(100, 200).unwrap();

            let modulus = Modulus::from(modulus_sample);
            let mat = MatZq::sample_uniform(row_sample, column_sample, &modulus);
            let x = MatZq::sample_uniform(column_sample, 1, &modulus);
            let y = &mat * &x;

            if let Some(solution) = mat.solve_gaussian_elimination(&y) {
                if &mat * &solution == y {
                    correct_count += 1;
                    println!("{}: Correct!", i);
                } else {
                    false_count += 1;
                    println!("{}: False", i);
                    println!("\t Matrix: {} \n\t y: {} \n\t x: {}", &mat, y, &x);
                }
            } else {
                none_count += 1;
                println!("{}: None", i);
                println!("\t Matrix: {} \n\t y: {} \n\t x: {}", mat, y, x);
            }
        }

        println!("Nones: {}", none_count);
        println!("Corrects: {}", correct_count);
        println!("False: {}", false_count);
    }

    /// Ensure that for different moduli the function panics.
    #[test]
    #[should_panic]
    fn different_moduli() {
        let mat = MatZq::from_str("[[2, 2, 3],[2, 5, 7]] mod 8").unwrap();
        let y = MatZq::from_str("[[0],[0]] mod 7").unwrap();
        let _ = mat.solve_gaussian_elimination(&y).unwrap();
    }

    /// Ensure that for different number of rows the function panics.
    #[test]
    #[should_panic]
    fn different_nr_rows() {
        let mat = MatZq::from_str("[[2, 2, 3],[2, 5, 7]] mod 8").unwrap();
        let y = MatZq::from_str("[[0],[0],[0]] mod 8").unwrap();
        let _ = mat.solve_gaussian_elimination(&y).unwrap();
    }

    /// Ensure that for non-column vectors, the function panics.
    #[test]
    #[should_panic]
    fn not_column_vector() {
        let mat = MatZq::from_str("[[2, 2, 3],[2, 5, 7]] mod 8").unwrap();
        let y = MatZq::from_str("[[0, 1],[0, 1]] mod 8").unwrap();
        let _ = mat.solve_gaussian_elimination(&y).unwrap();
    }
}

#[cfg(test)]
mod test_find_invertible_entry_column {
    use crate::{
        integer::Z,
        integer_mod_q::{mat_zq::solve::find_invertible_entry_column, MatZq},
    };
    use std::str::FromStr;

    /// Ensure that the inverse of the first element is returned with the correct entry
    /// if it has an inverse.
    #[test]
    fn find_correct_entry() {
        let mat = MatZq::from_str("[[7],[5]] mod 8").unwrap();

        let (i, entry) = find_invertible_entry_column(&mat, 0, &Vec::new()).unwrap();
        assert_eq!(0, i);
        assert_eq!(Z::from(7), entry.get_value());

        let (i, entry) = find_invertible_entry_column(&mat, 0, [0].as_ref()).unwrap();
        assert_eq!(1, i);
        assert_eq!(Z::from(5), entry.get_value());

<<<<<<< HEAD
        let invert = find_invertible_entry_column(&mat, 0, [0, 1].to_vec());
        assert!(invert.is_none());
=======
        let invert = find_invertible_entry_column(&mat, 0, [0, 1].as_ref());
        assert!(invert.is_none())
    }
}

#[cfg(test)]
mod test_find_uninvertible_entry_column {
    use crate::integer_mod_q::{mat_zq::solve::find_not_invertible_entry_column, MatZq};
    use std::str::FromStr;

    /// Ensure that the first element is returned, that is not invertible
    /// (if no entries are invertible in a column).
    #[test]
    fn find_correct_entry() {
        let mat = MatZq::from_str("[[4],[2]] mod 8").unwrap();

        let i = find_not_invertible_entry_column(&mat, 0, &Vec::new()).unwrap();
        assert_eq!(0, i);

        let i = find_not_invertible_entry_column(&mat, 0, [0].as_ref()).unwrap();
        assert_eq!(1, i);

        let invert = find_not_invertible_entry_column(&mat, 0, [0, 1].as_ref());
        assert!(invert.is_none())
>>>>>>> c5c85ea0
    }
}<|MERGE_RESOLUTION|>--- conflicted
+++ resolved
@@ -443,9 +443,6 @@
 
         let x = mat.solve_gaussian_elimination(&y).unwrap();
 
-<<<<<<< HEAD
-        assert_eq!(y, mat * x);
-=======
         let cmp_sol = MatZq::from_str("[[5],[1]] mod 13").unwrap();
         assert_eq!(cmp_sol, x);
     }
@@ -460,7 +457,6 @@
 
         let cmp_sol = MatZq::from_str("[[11],[12]] mod 20").unwrap();
         assert_eq!(cmp_sol, x);
->>>>>>> c5c85ea0
     }
 
     /// Ensure that a solution is found, even if the matrix contains a
@@ -480,11 +476,7 @@
     /// column that is invertible.
     #[test]
     fn solution_without_invertible_columns() {
-<<<<<<< HEAD
-        let mat = MatZq::from_str("[[2, 1],[3, 1]] mod 6").unwrap();
-=======
         let mat = MatZq::from_str("[[2, 1],[6, 2]] mod 6").unwrap();
->>>>>>> c5c85ea0
         let y = MatZq::from_str("[[5],[2]] mod 6").unwrap();
 
         let x = mat.solve_gaussian_elimination(&y).unwrap();
@@ -495,9 +487,6 @@
 
     /// Ensure that a solution is found, even if the modulus is a power of a prime.
     #[test]
-<<<<<<< HEAD
-    fn trivial_solution() {
-=======
     fn solution_prime_power() {
         let mat = MatZq::from_str("[[2, 2, 3],[2, 5, 7]] mod 8").unwrap();
         let y = MatZq::from_str("[[0],[1]] mod 8").unwrap();
@@ -510,7 +499,6 @@
     /// Ensure that the trivial solution can always be computed.
     #[test]
     fn trivial() {
->>>>>>> c5c85ea0
         let mat = MatZq::from_str("[[2, 2, 3],[2, 5, 7]] mod 8").unwrap();
         let y = MatZq::from_str("[[0],[0]] mod 8").unwrap();
 
@@ -666,10 +654,6 @@
         assert_eq!(1, i);
         assert_eq!(Z::from(5), entry.get_value());
 
-<<<<<<< HEAD
-        let invert = find_invertible_entry_column(&mat, 0, [0, 1].to_vec());
-        assert!(invert.is_none());
-=======
         let invert = find_invertible_entry_column(&mat, 0, [0, 1].as_ref());
         assert!(invert.is_none())
     }
@@ -694,6 +678,5 @@
 
         let invert = find_not_invertible_entry_column(&mat, 0, [0, 1].as_ref());
         assert!(invert.is_none())
->>>>>>> c5c85ea0
     }
 }