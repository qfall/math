--- conflicted
+++ resolved
@@ -32,9 +32,6 @@
 /// - `modulus` : holds the [`ModulusPolynomialRingZq`](crate::integer_mod_q::ModulusPolynomialRingZq)
 /// modulus of the matrix
 ///
-<<<<<<< HEAD
-/// TODO: Add Examples
-=======
 /// # Examples
 /// ## Matrix usage
 /// ```
@@ -86,7 +83,6 @@
 /// assert!(row_vec.is_row_vector());
 /// assert!(col_vec.is_column_vector());
 /// ```
->>>>>>> b0230672
 #[derive(PartialEq, Eq, Debug, Serialize, Deserialize, Display, Clone)]
 #[display(fmt = "{matrix} / {modulus}")]
 pub struct MatPolynomialRingZq {
