--- conflicted
+++ resolved
@@ -1,8 +1,4 @@
 pub(crate) mod arithmetics;
-<<<<<<< HEAD
 pub(crate) mod for_others;
 pub(crate) mod from;
-=======
-pub(crate) mod from;
-pub(crate) mod serialize;
->>>>>>> 98452f25
+pub(crate) mod serialize;