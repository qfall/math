//! This module contains this crate's error enum. This enum can hold all sorts
//! of errors occurring in this crate s.t. error propagation is simple for
//! developers of this crate and all sorts of thrown errors and error types can
//! be easily found and accessed by developers using this crate. Furthermore,
//! the actual errors are wrapped s.t. all information about the error can be
//! unwrapped again.

use std::{ffi::NulError, num::ParseIntError};

use thiserror::Error;

/// [`MathError`] defines this crate's error enum, which can hold all sorts of
/// errors occurring in this crate.
///
/// Possible entries:
/// - `InvalidStringToIntInput` is thrown if an invalid string is given to
/// construct an integer.
/// - `InvalidStringToModulusInput` is thrown if an invalid string is given to
/// construct a modulus.
/// - `InvalidStringToZInput` is thrown if an invalid string is given to
/// construct a [`Z`](crate::integer::Z)
/// - `InvalidStringToCStringInput` is thrown if an invalid string is given to
/// construct a [`CString`](std::ffi::CString)
/// - `InvalidStringToPolyInput` is thrown if an invalid string is given to
/// construct a polynomial
/// - `InvalidStringToPolyMissingWhiteSpace` is thrown if an invalid string
/// is given to construct a polynomial which did not contain two whitespaces
<<<<<<< HEAD
/// - `OutOfBounds` is thrown if a provided index is not in a desired range
=======
>>>>>>> ebc2a418
/// - `InvalidStringToMatZInput` is thrown if an invalid string is given to
/// construct a [`MatZ`](crate::integer::MatZ)
/// - `InvalidStringToMatrixInput` is thrown if an invalid string is given to
/// construct a Matrix
/// - `InvalidSIntInput` is thrown if an invalid integer is given to address a
/// row/column in a matrix
<<<<<<< HEAD
=======
/// - `OutOfBounds` is thrown if an integer is outside of the possible inputs
>>>>>>> ebc2a418
///
/// # Example
/// ```
/// use math::error::MathError;
///
/// fn parse_string_to_int() -> Result<(), MathError> {
///     let text = "abc".to_owned();
///     let i: i32 = text.parse::<i32>()?;
///     return Ok(());
/// }
/// ```
#[derive(Error, Debug)]
pub enum MathError {
    /// parse string to int error
    #[error("invalid string input to parse to int {0}")]
    InvalidStringToIntInput(#[from] ParseIntError),
    /// parse string to [`Z`](crate::integer::Z) error
    #[error("invalid string input to parse to Z {0}")]
    InvalidStringToZInput(String),
    /// parse string to [`CString`](std::ffi::CString) error
    #[error("invalid string input to parse to CString {0}")]
    InvalidStringToCStringInput(#[from] NulError),
    /// parse string to modulus error
    #[error(
        "invalid string input to parse to a modulus {0}. \
        The format must be '[0-9]+' and not all zeros."
    )]
    /// parse integer to modulus error
    InvalidStringToModulusInput(String),
    #[error(
        "invalid integer input to parse to a modulus {0}. \
        The value must be larger than 0."
    )]
    InvalidIntToModulus(String),
    /// parse string to poly error
    #[error(
        "invalid string input to parse to polynomial {0}\nThe format must 
        be '[#number of coefficients]  [0th coefficient] [1st coefficient] ...'. 
        Note that the after the number of coefficients, there are two 
        whitespaces."
    )]
    InvalidStringToPolyInput(String),
    /// parse string to poly error with missing whitespaces
    #[error(
        "invalid string input to parse to polynomial {0}\n \
        The string did not contain two whitespaces at the start. Please note, 
        that there have to two whitespaces between number of coefficients 
        and the first coefficient"
    )]
    InvalidStringToPolyMissingWhitespace(String),
<<<<<<< HEAD
    /// if a provided index is out of bounds
    #[error(
        "invalid index submitted. The index is out of bounds
    The index has to {0}, and the provided value is {1}"
    )]
    OutOfBounds(String, String),
=======
>>>>>>> ebc2a418
    /// parse string to MatZ error
    #[error("invalid string input to parse to MatZ {0}")]
    InvalidStringToMatZInput(String),
    /// parse int error
    #[error("invalid integer input to parse {0}")]
    InvalidIntInput(String),
<<<<<<< HEAD
=======
    /// out of bounds error
    #[error("input value is out of bounds {0}")]
    OutOfBounds(String),
>>>>>>> ebc2a418
}<|MERGE_RESOLUTION|>--- conflicted
+++ resolved
@@ -25,20 +25,13 @@
 /// construct a polynomial
 /// - `InvalidStringToPolyMissingWhiteSpace` is thrown if an invalid string
 /// is given to construct a polynomial which did not contain two whitespaces
-<<<<<<< HEAD
 /// - `OutOfBounds` is thrown if a provided index is not in a desired range
-=======
->>>>>>> ebc2a418
 /// - `InvalidStringToMatZInput` is thrown if an invalid string is given to
 /// construct a [`MatZ`](crate::integer::MatZ)
 /// - `InvalidStringToMatrixInput` is thrown if an invalid string is given to
 /// construct a Matrix
-/// - `InvalidSIntInput` is thrown if an invalid integer is given to address a
+/// - `InvalidIntInput` is thrown if an invalid integer is given to address a
 /// row/column in a matrix
-<<<<<<< HEAD
-=======
-/// - `OutOfBounds` is thrown if an integer is outside of the possible inputs
->>>>>>> ebc2a418
 ///
 /// # Example
 /// ```
@@ -89,25 +82,16 @@
         and the first coefficient"
     )]
     InvalidStringToPolyMissingWhitespace(String),
-<<<<<<< HEAD
     /// if a provided index is out of bounds
     #[error(
         "invalid index submitted. The index is out of bounds
     The index has to {0}, and the provided value is {1}"
     )]
     OutOfBounds(String, String),
-=======
->>>>>>> ebc2a418
     /// parse string to MatZ error
     #[error("invalid string input to parse to MatZ {0}")]
     InvalidStringToMatZInput(String),
     /// parse int error
     #[error("invalid integer input to parse {0}")]
     InvalidIntInput(String),
-<<<<<<< HEAD
-=======
-    /// out of bounds error
-    #[error("input value is out of bounds {0}")]
-    OutOfBounds(String),
->>>>>>> ebc2a418
 }