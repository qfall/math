//! This module contains this crate's error enum. This enum can hold all sorts
//! of errors occurring in this crate s.t. error propagation is simple for
//! developers of this crate and all sorts of thrown errors and error types can
//! be easily found and accessed by developers using this crate. Furthermore,
//! the actual errors are wrapped s.t. all information about the error can be
//! unwrapped again.

use std::{ffi::NulError, num::ParseIntError};

use thiserror::Error;

/// [`MathError`] defines this crate's error enum, which can hold all sorts of
/// errors occurring in this crate.
///
/// Possible entries:
/// - `InvalidStringToIntInput` is thrown if an invalid string is given to
/// construct an integer.
/// - `InvalidStringToModulusInput` is thrown if an invalid string is given to
/// construct a modulus.
/// - `InvalidStringToZInput` is thrown if an invalid string is given to
/// construct a [`Z`](crate::integer::Z)
/// - `InvalidStringToCStringInput` is thrown if an invalid string is given to
/// construct a [`CString`](std::ffi::CString)
/// - `InvalidStringToPolyInput` is thrown if an invalid string is given to
/// construct a polynomial
/// - `InvalidStringToPolyMissingWhiteSpace` is thrown if an invalid string
/// is given to construct a polynomial which did not contain two whitespaces
<<<<<<< HEAD
/// - `InvalidStringToPolyModulusInput` is thrown if an invalid string is given
/// to construct a [`PolyZq`](crate::integer_mod_q::PolyZq), i.e. it is
/// not formatted correctly.
=======
/// - `OutOfBounds` is thrown if a provided index is not in a desired range
/// - `InvalidStringToQInput` is thrown if an invalid string is given to
/// construct a [`Q`](crate::rational::Q)
/// - `DivisionByZeroError` is thrown if it is tried to perform a division by `0`
>>>>>>> 56f14a74
///
/// # Example
/// ```
/// use math::error::MathError;
///
/// fn parse_string_to_int() -> Result<(), MathError> {
///     let text = "abc".to_owned();
///     let i: i32 = text.parse::<i32>()?;
///     return Ok(());
/// }
/// ```
#[derive(Error, Debug)]
pub enum MathError {
    /// parse string to int error
    #[error("invalid string input to parse to int {0}")]
    InvalidStringToIntInput(#[from] ParseIntError),
    /// parse string to [`Z`](crate::integer::Z) error
    #[error("invalid string input to parse to Z {0}")]
    InvalidStringToZInput(String),
    /// parse string to [`CString`](std::ffi::CString) error
    #[error("invalid string input to parse to CString {0}")]
    InvalidStringToCStringInput(#[from] NulError),
    /// parse string to modulus error
    #[error(
        "invalid string input to parse to a modulus {0}. \
        The format must be '[0-9]+' and not all zeros."
    )]
    /// parse integer to modulus error
    InvalidStringToModulusInput(String),
    #[error(
        "invalid integer input to parse to a modulus {0}. \
        The value must be larger than 0."
    )]
    InvalidIntToModulus(String),
    /// parse string to poly error
    #[error(
        "invalid string input to parse to polynomial {0}\nThe format must 
        be '[#number of coefficients]  [0th coefficient] [1st coefficient] ...'. 
        Note that the after the number of coefficients, there are two 
        whitespace."
    )]
    InvalidStringToPolyInput(String),
    /// parse string to poly error with missing whitespace
    #[error(
        "invalid string input to parse to polynomial {0}\n \
        The string did not contain two whitespace at the start. Please note, 
        that there have to two whitespace between number of coefficients 
        and the first coefficient"
    )]
    InvalidStringToPolyMissingWhitespace(String),
<<<<<<< HEAD
    /// parse string to poly with modulus error
    #[error(
        "invalid string input to parse to polynomial mod q {0}.
        The format must \
        be '[#number of coefficients]  [0th coefficient] [1st coefficient] ... \
        mod [modulus]'. 
        Note that the after the number of coefficients, there are two \
        whitespaces."
    )]
    InvalidStringToPolyModulusInput(String),
=======
    /// if a provided index is out of bounds
    #[error(
        "invalid index submitted. The index is out of bounds
    The index has to {0}, and the provided value is {1}"
    )]
    OutOfBounds(String, String),
    /// parse string to [`Q`](crate::rational::Q) error
    #[error("invalid string input to parse to Q {0}")]
    InvalidStringToQInput(String),
    /// division by zero error
    #[error("the division by zero is not possible {0}")]
    DivisionByZeroError(String),
>>>>>>> 56f14a74
}<|MERGE_RESOLUTION|>--- conflicted
+++ resolved
@@ -25,16 +25,13 @@
 /// construct a polynomial
 /// - `InvalidStringToPolyMissingWhiteSpace` is thrown if an invalid string
 /// is given to construct a polynomial which did not contain two whitespaces
-<<<<<<< HEAD
 /// - `InvalidStringToPolyModulusInput` is thrown if an invalid string is given
 /// to construct a [`PolyZq`](crate::integer_mod_q::PolyZq), i.e. it is
 /// not formatted correctly.
-=======
 /// - `OutOfBounds` is thrown if a provided index is not in a desired range
 /// - `InvalidStringToQInput` is thrown if an invalid string is given to
 /// construct a [`Q`](crate::rational::Q)
 /// - `DivisionByZeroError` is thrown if it is tried to perform a division by `0`
->>>>>>> 56f14a74
 ///
 /// # Example
 /// ```
@@ -85,7 +82,6 @@
         and the first coefficient"
     )]
     InvalidStringToPolyMissingWhitespace(String),
-<<<<<<< HEAD
     /// parse string to poly with modulus error
     #[error(
         "invalid string input to parse to polynomial mod q {0}.
@@ -96,7 +92,6 @@
         whitespaces."
     )]
     InvalidStringToPolyModulusInput(String),
-=======
     /// if a provided index is out of bounds
     #[error(
         "invalid index submitted. The index is out of bounds
@@ -109,5 +104,4 @@
     /// division by zero error
     #[error("the division by zero is not possible {0}")]
     DivisionByZeroError(String),
->>>>>>> 56f14a74
 }