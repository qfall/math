--- conflicted
+++ resolved
@@ -7,17 +7,13 @@
 /// [`MathError`] defines this crate's error enum, which can hold all sorts of errors occurring in this crate.
 ///
 /// Possible entries:
-<<<<<<< HEAD
 /// - `InvalidStringToIntInput` is thrown if an invalid string is given to construct an Int
 /// - `InvalidStringToZInput` is thrown if an invalid string is given to construct a [`Z`](crate::integer::Z)
 /// - `InvalidStringToCStringInput` is thrown if an invalid string is given to construct a [`CString`](std::ffi::CString)
-=======
-/// - `InvalidStringToIntInput` is thrown if an invalid string is given to construct a data type
 /// - `InvalidStringToPolyInput` is thrown if an invalid string is given to
 /// construct a polynomial
 /// - `InvalidStringToPolyMissingWhiteSpace` is thrown if an invalid string
 /// is given to construct a polynomial which did not contain two whitespaces
->>>>>>> 112a5bfe
 ///
 /// # Example
 /// ```
@@ -34,14 +30,12 @@
     /// parse string to int error
     #[error("invalid string input to parse to int {0}")]
     InvalidStringToIntInput(#[from] ParseIntError),
-<<<<<<< HEAD
     /// parse string to [`Z`](crate::integer::Z) error
     #[error("invalid string input to parse to Z {0}")]
     InvalidStringToZInput(String),
     /// parse string to [`CString`](std::ffi::CString) error
     #[error("invalid string input to parse to CString {0}")]
     InvalidStringToCStringInput(#[from] NulError),
-=======
     /// parse string to poly error
     #[error(
         "invalid string input to parse to polynomial {0}\nThe format must 
@@ -58,5 +52,4 @@
         and the first coefficient"
     )]
     InvalidStringToPolyMissingWhitespace(String),
->>>>>>> 112a5bfe
 }