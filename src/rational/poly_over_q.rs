--- conflicted
+++ resolved
@@ -4,11 +4,8 @@
 
 use flint_sys::fmpq_poly::fmpq_poly_struct;
 
-<<<<<<< HEAD
 mod cmp;
-=======
 mod evaluate;
->>>>>>> 895826f5
 mod from;
 mod get;
 mod to_string;
